# Hungarian translations for PROJECT.
# Copyright (C) 2021 ORGANIZATION
# This file is distributed under the same license as the PROJECT project.
# FIRST AUTHOR <EMAIL@ADDRESS>, 2021.
#
msgid ""
msgstr ""
"Project-Id-Version: PROJECT VERSION\n"
"Report-Msgid-Bugs-To: EMAIL@ADDRESS\n"
<<<<<<< HEAD
"POT-Creation-Date: 2023-01-25 19:23+0100\n"
"PO-Revision-Date: 2023-01-25 17:49+0000\n"
=======
"POT-Creation-Date: 2023-01-25 18:48+0100\n"
"PO-Revision-Date: 2023-01-27 21:39+0000\n"
>>>>>>> 5f625557
"Last-Translator: ovari <ovari123@zoho.com>\n"
"Language-Team: Hungarian <https://hosted.weblate.org/projects/gaphor/gaphor/"
"hu/>\n"
"Language: hu\n"
"MIME-Version: 1.0\n"
"Content-Type: text/plain; charset=utf-8\n"
"Content-Transfer-Encoding: 8bit\n"
"Plural-Forms: nplurals=2; plural=n != 1;\n"
"X-Generator: Weblate 4.16-dev\n"
"Generated-By: Babel 2.11.0\n"

#: gaphor/C4Model/modelinglanguage.py:15 gaphor/C4Model/toolbox.py:55
#: gaphor/ui/greeter.py:58
msgid "C4 Model"
msgstr "C4-modell"

#: gaphor/C4Model/propertypages.glade:28 gaphor/C4Model/propertypages.ui:12
msgid "Description"
msgstr "Leírás"

#: gaphor/C4Model/propertypages.glade:75 gaphor/C4Model/propertypages.ui:39
msgid "Technology"
msgstr "Technológia"

#: gaphor/C4Model/toolbox.py:29
msgid "New Software System"
msgstr "Új szoftverrendszer"

#: gaphor/C4Model/toolbox.py:36
msgid "New Container"
msgstr "Új tároló"

#: gaphor/C4Model/toolbox.py:43
msgid "Database"
msgstr "Adatbázis"

#: gaphor/C4Model/toolbox.py:44
msgid "New Database"
msgstr "Új adatbázis"

#: gaphor/C4Model/toolbox.py:51
msgid "New Component"
msgstr "Új összetevő"

#: gaphor/C4Model/toolbox.py:59 gaphor/C4Model/toolbox.py:65
msgid "Person"
msgstr "Személy"

#: gaphor/C4Model/toolbox.py:71
msgid "Software System"
msgstr "Szoftver rendszer"

#: gaphor/C4Model/toolbox.py:83
msgid "Container"
msgstr "Tároló"

#: gaphor/C4Model/toolbox.py:95
msgid "Container: Database"
msgstr "Tároló: Adatbázis"

#: gaphor/C4Model/toolbox.py:107 gaphor/UML/classes/classestoolbox.py:59
msgid "Component"
msgstr "Összetevő"

#: gaphor/C4Model/toolbox.py:119 gaphor/RAAML/fta/ftatoolbox.py:16
#: gaphor/UML/classes/classestoolbox.py:105
#: gaphor/UML/classes/dependencypropertypages.py:16
msgid "Dependency"
msgstr "Függőség"

#: gaphor/C4Model/toolbox.py:139
msgid "New C4 Diagram"
msgstr "Új C4-ábra"

#: gaphor/C4Model/toolbox.py:140 gaphor/UML/toolbox.py:30
msgid "New Class Diagram"
msgstr "Új osztályábra"

#: gaphor/C4Model/toolbox.py:141 gaphor/SysML/toolbox.py:72
#: gaphor/UML/toolbox.py:34
msgid "New Activity Diagram"
msgstr "Új tevékenységábra"

#: gaphor/C4Model/toolbox.py:142 gaphor/SysML/toolbox.py:73
#: gaphor/UML/toolbox.py:35
msgid "New Sequence Diagram"
msgstr "Új sorozatábra"

#: gaphor/C4Model/toolbox.py:143 gaphor/SysML/toolbox.py:74
#: gaphor/UML/toolbox.py:37
msgid "New State Machine Diagram"
msgstr "Új állapotautomataábra"

#: gaphor/RAAML/modelinglanguage.py:16 gaphor/ui/greeter.py:51
msgid "RAAML"
msgstr "RAAML"

#: gaphor/RAAML/toolbox.py:19
msgid "New FTA Diagram"
msgstr "Új FTA-ábra"

#: gaphor/RAAML/toolbox.py:20
msgid "New STPA Diagram"
msgstr "Új STPA-ábra"

#: gaphor/RAAML/fta/andgate.py:37 gaphor/RAAML/fta/ftatoolbox.py:24
msgid "AND Gate"
msgstr "ÉS kapu"

#: gaphor/RAAML/fta/basicevent.py:35 gaphor/RAAML/fta/ftatoolbox.py:125
#: gaphor/RAAML/fta/ftatoolbox.py:131
msgid "Basic Event"
msgstr "Elemi esemény"

#: gaphor/RAAML/fta/conditionalevent.py:33 gaphor/RAAML/fta/ftatoolbox.py:136
#: gaphor/RAAML/fta/ftatoolbox.py:143
msgid "Conditional Event"
msgstr "Feltételes esemény"

#: gaphor/RAAML/fta/dormantevent.py:35 gaphor/RAAML/fta/ftatoolbox.py:162
#: gaphor/RAAML/fta/ftatoolbox.py:168
msgid "Dormant Event"
msgstr "Szunnyadó esemény"

#: gaphor/RAAML/fta/ftatoolbox.py:12 gaphor/templates/raaml.gaphor
msgid "Fault Tree Analysis"
msgstr "Hibafaelemzés"

#: gaphor/RAAML/fta/ftatoolbox.py:30
msgid "AND"
msgstr "ÉS kapu"

#: gaphor/RAAML/fta/ftatoolbox.py:35 gaphor/RAAML/fta/orgate.py:37
msgid "OR Gate"
msgstr "VAGY kapu"

#: gaphor/RAAML/fta/ftatoolbox.py:41 gaphor/templates/raaml.gaphor
msgid "OR"
msgstr "VAGY kapu"

#: gaphor/RAAML/fta/ftatoolbox.py:46 gaphor/RAAML/fta/notgate.py:35
msgid "NOT Gate"
msgstr "NEM kapu"

#: gaphor/RAAML/fta/ftatoolbox.py:52
msgid "NOT"
msgstr "NEM kapu"

#: gaphor/RAAML/fta/ftatoolbox.py:57
msgid "Sequence Enforcing (SEQ) Gate"
msgstr "Sorozat végrehajtó (SEQ) kapu"

#: gaphor/RAAML/fta/ftatoolbox.py:63
msgid "SEQ"
msgstr "Sorozat végrehajtó (SEQ) kapu"

#: gaphor/RAAML/fta/ftatoolbox.py:68
msgid "Exclusive OR Gate"
msgstr "Kizáró VAGY kapu"

#: gaphor/RAAML/fta/ftatoolbox.py:74
msgid "XOR"
msgstr "Kizáró VAGY kapu"

#: gaphor/RAAML/fta/ftatoolbox.py:79 gaphor/RAAML/fta/ftatoolbox.py:86
#: gaphor/RAAML/fta/majorityvotegate.py:40
msgid "Majority Vote Gate"
msgstr "Többségi szavazókapu"

#: gaphor/RAAML/fta/ftatoolbox.py:92 gaphor/RAAML/fta/ftatoolbox.py:98
#: gaphor/RAAML/fta/inhibitgate.py:35
msgid "Inhibit Gate"
msgstr "Akadály kapu"

#: gaphor/RAAML/fta/ftatoolbox.py:103 gaphor/RAAML/fta/ftatoolbox.py:109
#: gaphor/RAAML/fta/transferin.py:35
msgid "Transfer In"
msgstr "Bejövő átmozgatás"

#: gaphor/RAAML/fta/ftatoolbox.py:114 gaphor/RAAML/fta/ftatoolbox.py:120
#: gaphor/RAAML/fta/transferout.py:36
msgid "Transfer Out"
msgstr "Kimenő átmozgatás"

#: gaphor/RAAML/fta/ftatoolbox.py:149 gaphor/RAAML/fta/ftatoolbox.py:156
#: gaphor/RAAML/fta/undevelopedevent.py:36
msgid "Undeveloped Event"
msgstr "Ki nem fejtett esemény"

#: gaphor/RAAML/fta/ftatoolbox.py:173 gaphor/RAAML/fta/ftatoolbox.py:179
#: gaphor/RAAML/fta/houseevent.py:35
msgid "House Event"
msgstr "Kibontható/becsukható esemény"

#: gaphor/RAAML/fta/ftatoolbox.py:184 gaphor/RAAML/fta/ftatoolbox.py:190
#: gaphor/RAAML/fta/zeroevent.py:36
msgid "Zero Event"
msgstr "Nulla esemény"

#: gaphor/RAAML/fta/ftatoolbox.py:195 gaphor/RAAML/fta/ftatoolbox.py:201
#: gaphor/RAAML/fta/topevent.py:32
msgid "Top Event"
msgstr "Nemkívánatos esemény"

#: gaphor/RAAML/fta/ftatoolbox.py:206 gaphor/RAAML/fta/ftatoolbox.py:213
#: gaphor/RAAML/fta/intermediateevent.py:33
msgid "Intermediate Event"
msgstr "Köztes esemény"

#: gaphor/RAAML/fta/seqgate.py:37
msgid "Sequence Enforcing Gate"
msgstr "Sorozat végrehajtó kapu"

#: gaphor/RAAML/fta/xorgate.py:36
msgid "XOR Gate"
msgstr "KIZÁRÓ VAGY kapu"

#: gaphor/RAAML/stpa/controlaction.py:33 gaphor/RAAML/stpa/stpatoolbox.py:158
msgid "Control Action"
msgstr "Vezérlési művelet"

#: gaphor/RAAML/stpa/operationalsituation.py:34
#: gaphor/RAAML/stpa/stpatoolbox.py:127
msgid "Operational Situation"
msgstr "Működési helyzet"

#: gaphor/RAAML/stpa/stpatoolbox.py:17 gaphor/RAAML/stpa/stpatoolbox.py:43
#: gaphor/templates/raaml.gaphor
msgid "Loss"
msgstr "Veszteség"

#: gaphor/RAAML/stpa/stpatoolbox.py:22 gaphor/RAAML/stpa/stpatoolbox.py:52
#: gaphor/templates/raaml.gaphor
msgid "Hazard"
msgstr "Veszély"

#: gaphor/RAAML/stpa/stpatoolbox.py:27 gaphor/RAAML/stpa/stpatoolbox.py:116
#: gaphor/templates/raaml.gaphor
msgid "Abstract Operational Situation"
msgstr "Elvont működési helyzet"

#: gaphor/RAAML/stpa/stpatoolbox.py:35 gaphor/SysML/blocks/blockstoolbox.py:77
#: gaphor/UML/classes/classestoolbox.py:113
msgid "Generalization"
msgstr "Általánosítás"

#: gaphor/RAAML/stpa/stpatoolbox.py:61 gaphor/SysML/blocks/block.py:58
msgid "Situation"
msgstr "Helyzet"

#: gaphor/RAAML/stpa/stpatoolbox.py:72
msgid "Control Structure"
msgstr "Ellenőrzési szerkezet"

#: gaphor/RAAML/stpa/stpatoolbox.py:83 gaphor/templates/sysml.gaphor
msgid "Controller"
msgstr "Vezérlő"

#: gaphor/RAAML/stpa/stpatoolbox.py:94 gaphor/templates/sysml.gaphor
msgid "Actuator"
msgstr "Indítószerkezet"

#: gaphor/RAAML/stpa/stpatoolbox.py:105
msgid "Controlled Process"
msgstr "Vezérelt folyamat"

#: gaphor/RAAML/stpa/stpatoolbox.py:138
#: gaphor/RAAML/stpa/unsafecontrolaction.py:33
msgid "Unsafe Control Action"
msgstr "Nem biztonságos vezérlési művelet"

#: gaphor/RAAML/stpa/stpatoolbox.py:149
msgid "Relevant To"
msgstr "Vonatkozó"

#: gaphor/SysML/modelinglanguage.py:16 gaphor/ui/greeter.py:44
msgid "SysML"
msgstr "SysML"

#: gaphor/SysML/propertypages.glade:28 gaphor/SysML/propertypages.ui:11
msgid "Item Flow"
msgstr "Tételfolyam"

#: gaphor/SysML/propertypages.glade:51 gaphor/SysML/propertypages.ui:28
msgid "Item Property"
msgstr "Tételtulajdonság"

#: gaphor/SysML/propertypages.glade:71 gaphor/SysML/propertypages.ui:43
#: gaphor/UML/classes/propertypages.glade:48
#: gaphor/UML/classes/propertypages.ui:22
#: gaphor/UML/deployments/propertypages.glade:78
#: gaphor/UML/deployments/propertypages.ui:42
msgid "Invert direction"
msgstr "Fordított irány"

#: gaphor/SysML/propertypages.glade:94 gaphor/SysML/propertypages.ui:59
#: gaphor/UML/actions/propertypages.glade:264
#: gaphor/UML/actions/propertypages.ui:201
msgid "Allocated Type"
msgstr "Lefoglalt típus"

#: gaphor/SysML/propertypages.glade:123 gaphor/SysML/propertypages.ui:91
msgid "Show Parts"
msgstr "Alkatrészek megjelenítése"

#: gaphor/SysML/propertypages.glade:146 gaphor/SysML/propertypages.ui:107
msgid "Show References"
msgstr "Hivatkozások megjelenítése"

#: gaphor/SysML/propertypages.glade:172 gaphor/SysML/propertypages.ui:123
msgid "Show Values"
msgstr "Értékek megjelenítése"

#: gaphor/SysML/propertypages.glade:197 gaphor/SysML/propertypages.ui:78
msgid "Compartments"
msgstr "Rekeszek"

#: gaphor/SysML/propertypages.glade:212 gaphor/SysML/propertypages.ui:149
msgid "Aggregation"
msgstr "Összesítés"

#: gaphor/SysML/propertypages.glade:226 gaphor/SysML/propertypages.ui:159
#: gaphor/UML/classes/propertypages.glade:119
#: gaphor/UML/classes/propertypages.glade:246
#: gaphor/UML/classes/propertypages.ui:111
#: gaphor/UML/classes/propertypages.ui:238
msgid "No aggregation"
msgstr "Nincs összesítés"

#: gaphor/SysML/propertypages.glade:227 gaphor/SysML/propertypages.ui:160
#: gaphor/UML/classes/propertypages.glade:120
#: gaphor/UML/classes/propertypages.glade:247
#: gaphor/UML/classes/propertypages.ui:112
#: gaphor/UML/classes/propertypages.ui:239
msgid "Shared"
msgstr "Közös"

#: gaphor/SysML/propertypages.glade:228 gaphor/SysML/propertypages.ui:161
#: gaphor/UML/classes/propertypages.glade:121
#: gaphor/UML/classes/propertypages.glade:248
#: gaphor/UML/classes/propertypages.ui:113
#: gaphor/UML/classes/propertypages.ui:240
msgid "Composite"
msgstr "Összetett"

#: gaphor/SysML/propertypages.glade:248 gaphor/SysML/propertypages.ui:178
msgid "Id"
msgstr "Azonosító"

#: gaphor/SysML/propertypages.glade:272 gaphor/SysML/propertypages.ui:192
msgid "Text"
msgstr "Szöveg"

#: gaphor/SysML/toolbox.py:25
msgid "Internal Blocks"
msgstr "Belső blokkelemek"

#: gaphor/SysML/toolbox.py:29
msgid "Connector"
msgstr "Összekötő"

#: gaphor/SysML/toolbox.py:36
msgid "Property"
msgstr "Tulajdonság"

#: gaphor/SysML/toolbox.py:45
msgid "Proxy Port"
msgstr "Közvetít kikötő"

#: gaphor/SysML/toolbox.py:68
msgid "New Block Definition Diagram"
msgstr "Új blokkelem-meghatározási ábra"

#: gaphor/SysML/toolbox.py:69
msgid "New Internal Block Diagram"
msgstr "Új belső blokkelemábra"

#: gaphor/SysML/toolbox.py:70 gaphor/UML/toolbox.py:31
msgid "New Package Diagram"
msgstr "Új csomagábra"

#: gaphor/SysML/toolbox.py:71
msgid "New Requirement Diagram"
msgstr "Új követelményábra"

#: gaphor/SysML/toolbox.py:75 gaphor/UML/toolbox.py:38
msgid "New Use Case Diagram"
msgstr "Új használati eset ábra"

#: gaphor/SysML/blocks/block.py:60
msgid "ControlStructure"
msgstr "Ellenőrzési szerkezet"

#: gaphor/SysML/blocks/block.py:62
msgid "block"
msgstr "blokkelem"

#: gaphor/SysML/blocks/block.py:98
msgid "parts"
msgstr "alkatrészek"

#: gaphor/SysML/blocks/block.py:109
msgid "references"
msgstr "hivatkozások"

#: gaphor/SysML/blocks/block.py:120
msgid "values"
msgstr "értékek"

#: gaphor/SysML/blocks/block.py:137
msgid "unnamed"
msgstr "névtelen"

#: gaphor/SysML/blocks/blockstoolbox.py:24
msgid "Blocks"
msgstr "Blokkelemek"

#: gaphor/SysML/blocks/blockstoolbox.py:28
msgid "Block"
msgstr "Blokkelem"

#: gaphor/SysML/blocks/blockstoolbox.py:38
#: gaphor/UML/classes/classestoolbox.py:47
msgid "Package"
msgstr "Csomag"

#: gaphor/SysML/blocks/blockstoolbox.py:50
#: gaphor/UML/classes/classestoolbox.py:78
msgid "Composite Association"
msgstr "Összetett társítás"

#: gaphor/SysML/blocks/blockstoolbox.py:60
#: gaphor/UML/classes/classestoolbox.py:88
msgid "Shared Association"
msgstr "Közös társítás"

#: gaphor/SysML/blocks/blockstoolbox.py:70
#: gaphor/UML/classes/classestoolbox.py:98
#: gaphor/UML/usecases/usecasetoolbox.py:40
msgid "Association"
msgstr "Társítás"

#: gaphor/SysML/blocks/blockstoolbox.py:84
msgid "ValueType"
msgstr "Értéktipus"

#: gaphor/SysML/blocks/blockstoolbox.py:95
#: gaphor/UML/classes/classestoolbox.py:140
msgid "Enumeration"
msgstr "Felsorolás"

#: gaphor/SysML/blocks/blockstoolbox.py:107
#: gaphor/UML/classes/classestoolbox.py:152
msgid "Primitive"
msgstr "Egyszerű"

#: gaphor/SysML/blocks/proxyport.py:34
msgid "proxy"
msgstr "közvetít"

#: gaphor/SysML/requirements/relationships.py:35
msgid "satisfy"
msgstr "megfelelő"

#: gaphor/SysML/requirements/relationships.py:44
msgid "deriveReqt"
msgstr "származtatási követelmény"

#: gaphor/SysML/requirements/relationships.py:49
msgid "trace"
msgstr "nyom"

#: gaphor/SysML/requirements/relationships.py:56
msgid "verify"
msgstr "ellenőrzés"

#: gaphor/SysML/requirements/relationships.py:63
msgid "refine"
msgstr "finomítás"

#: gaphor/SysML/requirements/requirement.py:62
msgid "requirement"
msgstr "követelmény"

#: gaphor/SysML/requirements/requirementstoolbox.py:13
#: gaphor/templates/sysml.gaphor
msgid "Requirements"
msgstr "Követelmények"

#: gaphor/SysML/requirements/requirementstoolbox.py:17
msgid "Requirement"
msgstr "Követelmény"

#: gaphor/SysML/requirements/requirementstoolbox.py:29
msgid "Satisfy"
msgstr "Megfelelő"

#: gaphor/SysML/requirements/requirementstoolbox.py:36
msgid "Derive Requirement"
msgstr "Származtatási követelmény"

#: gaphor/SysML/requirements/requirementstoolbox.py:43
msgid "Trace"
msgstr "Nyom"

#: gaphor/SysML/requirements/requirementstoolbox.py:50
msgid "Refine"
msgstr "Finomítás"

#: gaphor/SysML/requirements/requirementstoolbox.py:57
msgid "Verify"
msgstr "Ellenőrzés"

#: gaphor/SysML/requirements/requirementstoolbox.py:64
#: gaphor/UML/classes/classestoolbox.py:71
msgid "Containment"
msgstr "Tartalmazás"

#: gaphor/UML/modelinglanguage.py:16 gaphor/ui/greeter.py:37
msgid "UML"
msgstr "UML"

#: gaphor/UML/sanitizerservice.py:71
msgid ""
"Removed unused elements from the model: they are not used in any other "
"diagram."
msgstr ""
"A modellből eltávolították a nem használt elemeket: más ábrán nem "
"szerepelnek."

#: gaphor/UML/toolbox.py:32
msgid "New Component Diagram"
msgstr "Új összetevőábra"

#: gaphor/UML/toolbox.py:33
msgid "New Deployment Diagram"
msgstr "Új telepítési ábra"

#: gaphor/UML/toolbox.py:36
msgid "New Communication Diagram"
msgstr "Új kommunikációs ábra"

#: gaphor/UML/toolbox.py:39
msgid "New Profile Diagram"
msgstr "Új profilábra"

#: gaphor/UML/actions/actionstoolbox.py:17
#: gaphor/UML/interactions/interactionstoolbox.py:16
#: gaphor/UML/states/statestoolbox.py:27 gaphor/UML/toolboxconfig.py:6
msgid "New {name}"
msgstr "Új {name}"

#: gaphor/UML/umlfmt.py:203
msgid "general: {name}"
msgstr "általános: {name}"

#: gaphor/UML/umlfmt.py:208
msgid "supplier: {name}"
msgstr "szállító: {name}"

#: gaphor/UML/umlfmt.py:215
msgid "extend: {name}"
msgstr "kiterjesztés: {name}"

#: gaphor/UML/umlfmt.py:222
msgid "include: {name}"
msgstr "belefoglalás: {name}"

#: gaphor/UML/actions/actionstoolbox.py:40
#: gaphor/UML/actions/actionstoolbox.py:62 gaphor/templates/sysml.gaphor
#: gaphor/templates/uml.gaphor
msgid "Activity"
msgstr "Tevékenység"

#: gaphor/UML/actions/actionstoolbox.py:48
msgid "Swimlane One"
msgstr "1. sáv"

#: gaphor/UML/actions/actionstoolbox.py:52
msgid "Swimlane Two"
msgstr "2. sáv"

#: gaphor/UML/actions/actionstoolbox.py:58
msgid "Actions"
msgstr "Műveletek"

#: gaphor/UML/actions/actionstoolbox.py:74
#: gaphor/UML/actions/actionstoolbox.py:80
msgid "Action"
msgstr "Művelet"

#: gaphor/UML/actions/actionstoolbox.py:86
msgid "Initial node"
msgstr "Kezdeti csomópont"

#: gaphor/UML/actions/actionstoolbox.py:98
msgid "Activity final node"
msgstr "Tevékenység végső csomópontja"

#: gaphor/UML/actions/actionstoolbox.py:110
msgid "Flow final node"
msgstr "Folyamat végső csomópontja"

#: gaphor/UML/actions/actionstoolbox.py:122
msgid "Decision/merge node"
msgstr "Döntő/egyesítő csomópont"

#: gaphor/UML/actions/actionstoolbox.py:134
msgid "Fork/join node"
msgstr "Elágazás/csatlakoztató csomópont"

#: gaphor/UML/actions/actionstoolbox.py:146
#: gaphor/UML/actions/actionstoolbox.py:152
msgid "Object node"
msgstr "Objektum csomópont"

#: gaphor/UML/actions/actionstoolbox.py:158
msgid "Swimlane"
msgstr "Sáv"

#: gaphor/UML/actions/actionstoolbox.py:170
msgid "Control flow"
msgstr "Vezérlésfolyam"

#: gaphor/UML/actions/actionstoolbox.py:177
msgid "Object flow"
msgstr "Objektumfolyam"

#: gaphor/UML/actions/actionstoolbox.py:184
msgid "Send signal action"
msgstr "Jelküldési művelet"

#: gaphor/UML/actions/actionstoolbox.py:190
msgid "Send signal"
msgstr "Jelküldési művelet"

#: gaphor/UML/actions/actionstoolbox.py:196
msgid "Accept event action"
msgstr "Eseményművelet elfogadása"

#: gaphor/UML/actions/actionstoolbox.py:202
msgid "Accept event"
msgstr "Eseményművelet elfogadása"

#: gaphor/UML/actions/actionstoolbox.py:208
msgid "Input pin"
msgstr "Bemeneti tű"

#: gaphor/UML/actions/actionstoolbox.py:215
msgid "Output pin"
msgstr "Kimeneti tű"

#: gaphor/UML/actions/activitynodes.py:190
msgid "merge/decision"
msgstr "döntő/egyesítő"

#: gaphor/UML/actions/activitynodes.py:192
msgid "merge"
msgstr "egyesítő"

#: gaphor/UML/actions/activitynodes.py:194
msgid "decision"
msgstr "döntő"

#: gaphor/UML/actions/objectnode.py:14
#: gaphor/UML/actions/propertypages.glade:217
#: gaphor/UML/actions/propertypages.ui:163
msgid "unordered"
msgstr "rendezetlen"

#: gaphor/UML/actions/objectnode.py:15
#: gaphor/UML/actions/propertypages.glade:218
#: gaphor/UML/actions/propertypages.ui:164
msgid "ordered"
msgstr "elrendelt"

#: gaphor/UML/actions/objectnode.py:16
msgid "LIFO"
msgstr "Fordított érkezési sorrendben (Last In First Out - LIFO)"

#: gaphor/UML/actions/objectnode.py:17
msgid "FIFO"
msgstr "Érkezési sorrendben (First In First Out - FIFO)"

#: gaphor/UML/actions/partitionpage.py:112
msgid "New Swimlane"
msgstr "Új sáv"

#: gaphor/UML/actions/pin.py:59
msgid "input pin"
msgstr "bemeneti tű"

#: gaphor/UML/actions/pin.py:65
msgid "output pin"
msgstr "kimeneti tű"

#: gaphor/UML/actions/propertypages.glade:28
#: gaphor/UML/actions/propertypages.ui:11
msgid "Show type"
msgstr "Típus megjelenítése"

#: gaphor/UML/actions/propertypages.glade:57
#: gaphor/UML/actions/propertypages.ui:37
msgid "Horizontal"
msgstr "Vízszintes"

#: gaphor/UML/actions/propertypages.glade:83
#: gaphor/UML/actions/propertypages.ui:59
msgid "Join Specification"
msgstr "Elágazási meghatározás"

#: gaphor/UML/actions/propertypages.glade:116
#: gaphor/UML/actions/propertypages.ui:89
msgid "Swimlanes"
msgstr "Sávok"

#: gaphor/UML/actions/propertypages.glade:129
#: gaphor/UML/actions/propertypages.ui:100
msgid "Partitions"
msgstr "Felosztások"

#: gaphor/UML/actions/propertypages.glade:170
#: gaphor/UML/actions/propertypages.ui:130
msgid "Upper Bound"
msgstr "Felső határérték"

#: gaphor/UML/actions/propertypages.glade:193
#: gaphor/UML/actions/propertypages.ui:147
msgid "Show Ordering"
msgstr "Sorrend megjelenítése"

#: gaphor/UML/actions/propertypages.glade:219
#: gaphor/UML/actions/propertypages.ui:165
msgid "Last In First Out (LIFO)"
msgstr "Fordított érkezési sorrendben (Last In First Out - LIFO)"

#: gaphor/UML/actions/propertypages.glade:220
#: gaphor/UML/actions/propertypages.ui:166
msgid "First In First Out (FIFO)"
msgstr "Érkezési sorrendben (First In First Out - FIFO)"

#: gaphor/UML/actions/propertypages.glade:247
#: gaphor/UML/actions/propertypages.ui:189
#: gaphor/UML/classes/propertypages.glade:610
#: gaphor/UML/classes/propertypages.ui:527
#: gaphor/UML/profiles/propertypages.glade:25
#: gaphor/UML/profiles/propertypages.ui:9
msgid "Name"
msgstr "Név"

#: gaphor/UML/actions/propertypages.glade:296
#: gaphor/UML/actions/propertypages.ui:223
#: gaphor/UML/states/propertypages.glade:180
#: gaphor/UML/states/propertypages.ui:66
msgid "Guard"
msgstr "Védő"

#: gaphor/UML/actions/propertypages.glade:322
#: gaphor/UML/actions/propertypages.ui:245
msgid "Parameter Nodes"
msgstr "Paraméter csomópontok"

#: gaphor/UML/actions/propertypages.glade:350
#: gaphor/UML/actions/propertypages.ui:271
msgid "Parameters"
msgstr "Paraméterek"

#: gaphor/UML/actions/propertypages.glade:381
#: gaphor/UML/actions/propertypages.ui:294
#: gaphor/UML/classes/propertypages.glade:94
#: gaphor/UML/classes/propertypages.glade:221
#: gaphor/UML/classes/propertypages.glade:441
#: gaphor/UML/classes/propertypages.glade:739
#: gaphor/UML/classes/propertypages.glade:865
#: gaphor/UML/classes/propertypages.ui:68
#: gaphor/UML/classes/propertypages.ui:195
#: gaphor/UML/classes/propertypages.ui:388
#: gaphor/UML/classes/propertypages.ui:643
#: gaphor/UML/classes/propertypages.ui:752
msgid "🛈 Help"
msgstr "🛈 Súgó"

#: gaphor/UML/actions/propertypages.glade:408
msgid ""
"Add and edit activity parameter nodes according to UML syntax.\n"
"\n"
"  • <tt>parameter</tt> (input, name)\n"
"  • <tt>out attr: int</tt> (output with type)\n"
"  • <tt>in attr: int[0..1]</tt> (input, type, and multiplicity)\n"
"\n"
"Press <b>Enter</b> to edit, <b>Backspace</b>/<b>Delete</b> to remove "
"items.\n"
"Use <b>-</b>/<b>=</b> to move items up or down."
msgstr ""
"Tevékenységparaméter-csomópontok hozzáadása és szerkesztése az UML-"
"szintaxis szerint.\n"
"\n"
"  • <tt>parameter</tt> (bemenet, név)\n"
"  • <tt>out attr: int</tt> (kimenet típussal)\n"
"  • <tt>in attr: int[0..1]</tt> (bevitel, típus és többszörösség)\n"
"\n"
"Nyomja meg az <b>Enter</b> billentyűt a szerkesztéshez, a <b>Visszatörlés"
" (Backspace)</b>/<b>Törlés (Delete)</b> gombot az elemek eltávolításához."
"\n"
"A <b>-</b>/<b>=</b> gombbal mozgathatja az elemeket felfelé vagy lefelé."

#: gaphor/UML/actions/propertypages.ui:310
msgid ""
"Add and edit class activity according to UML syntax.\n"
"\n"
"  • <tt>attr</tt> (name, defaults to public visibility)\n"
"  • <tt>+ attr: int</tt> (public with type)\n"
"  • <tt>+ attr: int[0..1]</tt> (public, type, and multiplicity)\n"
"  • <tt>+ attr: int | bool</tt> (public, union type)\n"
"  • <tt># /attr: int # a note</tt> (protected, derived, with remark)\n"
"\n"
"Press <b>Enter</b> to edit, <b>Backspace</b>/<b>Delete</b> to remove "
"items.\n"
"Use <b>-</b>/<b>=</b> to move items up or down."
msgstr ""
"Osztálytevékenység hozzáadása és szerkesztése az UML-szintaxis szerint.\n"
"\n"
"  • <tt>attr</tt> (név, alapértelmezés szerint nyilvános láthatóság)\n"
"  • <tt>+ attr: int</tt> (nyilvános típussal)\n"
"  • <tt>+ attr: int[0..1]</tt> (nyilvános, típus és többszörösség)\n"
"  • <tt>+ attr: int | bool</tt> (nyilvános, union típus)\n"
"  • <tt># /attr: int # egy megjegyzés</tt> (védett, származtatott, "
"megjegyzéssel)\n"
"\n"
"Nyomja meg az <b>Enter</b> billentyűt a szerkesztéshez, a <b>Visszatörlés"
" (Backspace)</b>/<b>Törlés (Delete)</b> gombot az elemek eltávolításához."
"\n"
"A <b>-</b>/<b>=</b> gombbal mozgathatja az elemeket felfelé vagy lefelé."

#: gaphor/UML/classes/classespropertypages.py:340
#: gaphor/UML/classes/classespropertypages.py:429
#: gaphor/UML/classes/propertypages.glade:944
#: gaphor/UML/classes/propertypages.ui:817
msgid "Static"
msgstr "Ritkán módosul"

#: gaphor/UML/classes/classespropertypages.py:429
#: gaphor/UML/classes/propertypages.glade:496
#: gaphor/UML/classes/propertypages.glade:938
#: gaphor/UML/classes/propertypages.ui:435
#: gaphor/UML/classes/propertypages.ui:813
msgid "Abstract"
msgstr "Elvont"

#: gaphor/UML/classes/classestoolbox.py:21
msgid "Classes"
msgstr "Osztályok"

#: gaphor/UML/classes/classestoolbox.py:25
#: gaphor/UML/profiles/profilestoolbox.py:14
msgid "Class"
msgstr "Osztály"

#: gaphor/UML/classes/classestoolbox.py:35
msgid "Interface"
msgstr "Felület"

#: gaphor/UML/classes/classestoolbox.py:121
msgid "Interface Realization"
msgstr "Felület megvalósítása"

#: gaphor/UML/classes/classestoolbox.py:128
msgid "DataType"
msgstr "Adattípus"

#: gaphor/UML/classes/datatype.py:57
msgid "primitive"
msgstr "egyszerű"

#: gaphor/UML/classes/datatype.py:59 gaphor/UML/classes/enumeration.py:74
msgid "valueType"
msgstr "értéktipus"

#: gaphor/UML/classes/datatype.py:61
msgid "dataType"
msgstr "adattípus"

#: gaphor/UML/classes/dependency.py:43
msgid "use"
msgstr "használat"

#: gaphor/UML/classes/dependency.py:44
msgid "realize"
msgstr "életbe léptet"

#: gaphor/UML/classes/dependency.py:45
msgid "implements"
msgstr "megvalósítás"

#: gaphor/UML/classes/dependencypropertypages.py:17
msgid "Usage"
msgstr "Felhasználás"

#: gaphor/UML/classes/dependencypropertypages.py:18
msgid "Realization"
msgstr "Megvalósítás"

#: gaphor/UML/classes/dependencypropertypages.py:19
msgid "Implementation"
msgstr "Megvalósítás"

#: gaphor/UML/classes/enumeration.py:76
msgid "enumeration"
msgstr "felsorolás"

#: gaphor/UML/classes/interface.py:298
msgid "interface"
msgstr "felület"

#: gaphor/UML/classes/klass.py:59
msgid "stereotype"
msgstr "sztereotípus"

#: gaphor/UML/classes/klass.py:61
msgid "metaclass"
msgstr "metaosztály"

#: gaphor/UML/classes/package.py:29
msgid "profile"
msgstr "profil"

#: gaphor/UML/classes/propertypages.glade:29
#: gaphor/UML/classes/propertypages.ui:12
msgid "Show Direction"
msgstr "Irány megjelenítése"

#: gaphor/UML/classes/propertypages.glade:107
#: gaphor/UML/classes/propertypages.glade:234
#: gaphor/UML/classes/propertypages.ui:101
#: gaphor/UML/classes/propertypages.ui:228
msgid "Unknown navigation"
msgstr "Ismeretlen navigáció"

#: gaphor/UML/classes/propertypages.glade:108
#: gaphor/UML/classes/propertypages.glade:235
#: gaphor/UML/classes/propertypages.ui:102
#: gaphor/UML/classes/propertypages.ui:229
msgid "Not navigable"
msgstr "Nem navigálható"

#: gaphor/UML/classes/propertypages.glade:109
#: gaphor/UML/classes/propertypages.glade:236
#: gaphor/UML/classes/propertypages.ui:103
#: gaphor/UML/classes/propertypages.ui:230
msgid "Navigable"
msgstr "Navigálható"

#: gaphor/UML/classes/propertypages.glade:140
#: gaphor/UML/classes/propertypages.glade:267
#: gaphor/UML/classes/propertypages.glade:397
#: gaphor/UML/classes/propertypages.glade:454
#: gaphor/UML/classes/propertypages.ui:128
#: gaphor/UML/classes/propertypages.ui:255
#: gaphor/UML/classes/propertypages.ui:309
#: gaphor/UML/classes/propertypages.ui:352
#: gaphor/UML/profiles/propertypages.glade:93
#: gaphor/UML/profiles/propertypages.ui:65
msgid "Attributes"
msgstr "Attribútumok"

#: gaphor/UML/classes/propertypages.glade:160
#: gaphor/UML/classes/propertypages.glade:287
#: gaphor/UML/classes/propertypages.ui:148
#: gaphor/UML/classes/propertypages.ui:275
#: gaphor/UML/profiles/propertypages.glade:113
#: gaphor/UML/profiles/propertypages.ui:85
msgid "Value"
msgstr "Érték"

#: gaphor/UML/classes/propertypages.glade:181
#: gaphor/UML/classes/propertypages.ui:50
msgid "Head:"
msgstr "Fej:"

#: gaphor/UML/classes/propertypages.glade:309
#: gaphor/UML/classes/propertypages.ui:177
msgid "Tail:"
msgstr "Farok:"

#: gaphor/UML/classes/propertypages.glade:339
#: gaphor/UML/classes/propertypages.ui:84
#: gaphor/UML/classes/propertypages.ui:211
msgid ""
"Add and edit association ends according to UML syntax.\n"
"\n"
"  • <tt>+ name</tt>\n"
"  • <tt>+ name[1]</tt>\n"
"  • <tt>- name[1..2]</tt>\n"
"  • <tt>1..2</tt>\n"
"  • <tt>- [1..2]</tt>\n"
"\n"
"Press <b>Enter</b> to edit, <b>Backspace</b>/<b>Delete</b> to remove "
"items.\n"
"Use <b>-</b>/<b>=</b> to move items up or down."
msgstr ""
"Társítási végek hozzáadása és szerkesztése az UML-szintaxis szerint.\n"
"\n"
"  • <tt>+ név</tt>\n"
"  • <tt>+ név[1]</tt>\n"
"  • <tt>- név[1..2]</tt>\n"
"  • <tt>1..2</tt>\n"
"  • <tt>- [1..2]</tt>\n"
"\n"
"Nyomja meg az <b>Enter</b> billentyűt a szerkesztéshez, a <b>Visszatörlés"
" (Backspace)</b>/<b>Törlés (Delete)</b> gombot az elemek eltávolításához."
"\n"
"A <b>-</b>/<b>=</b> gombbal mozgathatja az elemeket felfelé vagy lefelé."

#: gaphor/UML/classes/propertypages.glade:361
#: gaphor/UML/classes/propertypages.ui:322
msgid "Show Attributes"
msgstr "Attribútumok megjelenítése"

#: gaphor/UML/classes/propertypages.glade:480
#: gaphor/UML/classes/propertypages.ui:405
msgid ""
"Add and edit class attributes according to UML syntax.\n"
"\n"
"  • <tt>attr</tt> (name, defaults to public visibility)\n"
"  • <tt>+ attr: int</tt> (public with type)\n"
"  • <tt>+ attr: int[0..1]</tt> (public, type, and multiplicity)\n"
"  • <tt>+ attr: int | bool</tt> (public, union type)\n"
"  • <tt># /attr: int # a note</tt> (protected, derived, with remark)\n"
"\n"
"Press <b>Enter</b> to edit, <b>Backspace</b>/<b>Delete</b> to remove "
"items.\n"
"Use <b>-</b>/<b>=</b> to move items up or down."
msgstr ""
"Osztályattribútumok hozzáadása és szerkesztése az UML-szintaxis szerint.\n"
"\n"
"  • <tt>attr</tt> (attribútum neve, alapértelmezés szerint a nyilvános "
"láthatóság)\n"
"  • <tt>+ attr: int</tt> (nyilvános attribútum típussal)\n"
"  • <tt>+ attr: int[0..1]</tt> (nyilvános attribútum típussal és "
"többszörösséggel)\n"
"  • <tt>+ attr: int | bool</tt>\n"
"  • <tt># /attr: int # egy megjegyzés</tt> (védett és származtatott "
"attribútum megjegyzéssel)\n"
"\n"
"Nyomja meg az <b>Enter</b> billentyűt a szerkesztéshez, a <b>Visszatörlés"
" (Backspace)</b>/<b>Törlés (Delete)</b> gombot az elemek eltávolításához."
"\n"
"A <b>-</b>/<b>=</b> gombbal mozgathatja az elemeket felfelé vagy lefelé."

#: gaphor/UML/classes/propertypages.glade:522
#: gaphor/UML/classes/propertypages.ui:457
msgid "Dependency type"
msgstr "Függőségi típus"

#: gaphor/UML/classes/propertypages.glade:535
#: gaphor/UML/classes/propertypages.ui:468
msgid "Automatic"
msgstr "Önműködő"

#: gaphor/UML/classes/propertypages.glade:582
#: gaphor/UML/classes/propertypages.ui:504
msgid "Folded"
msgstr "Összehajtogatott"

#: gaphor/UML/classes/propertypages.glade:646
#: gaphor/UML/classes/propertypages.ui:563
msgid "Show Operations"
msgstr "Műveletek megjelenítése"

#: gaphor/UML/classes/propertypages.glade:682
#: gaphor/UML/classes/propertypages.glade:752
#: gaphor/UML/classes/propertypages.ui:550
#: gaphor/UML/classes/propertypages.ui:593
msgid "Operations"
msgstr "Műveletek"

#: gaphor/UML/classes/propertypages.glade:776
#: gaphor/UML/classes/propertypages.ui:657
msgid ""
"Add and edit class operations according to UML syntax.\n"
"\n"
"  • <tt>call()</tt>\n"
"  • <tt>+ call(a: int[*], b: str): bool</tt> (public, parameters)\n"
"  • <tt># call(a: int, b: str) # a note</tt> (protected, with remark)\n"
"\n"
"Press <b>Enter</b> to edit, <b>Backspace</b>/<b>Delete</b> to remove "
"items.\n"
"Use <b>-</b>/<b>=</b> to move items up or down."
msgstr ""
"Osztályműveletek hozzáadása és szerkesztése az UML-szintaxis szerint.\n"
"\n"
"  • <tt>call()</tt>\n"
"  • <tt>+ call(a: int[*], b: str): bool</tt> (nyilvános felhívás, "
"paraméterek)\n"
"  • <tt># call(a: int, b: str) # a note</tt> (védett felhívás, "
"megjegyzéssel)\n"
"\n"
"Nyomja meg az <b>Enter</b> billentyűt a szerkesztéshez, a <b>Visszatörlés"
" (Backspace)</b>/<b>Törlés (Delete)</b> gombot az elemek eltávolításához."
"\n"
"A <b>-</b>/<b>=</b> gombbal mozgathatja az elemeket felfelé vagy lefelé."

#: gaphor/UML/classes/propertypages.glade:798
#: gaphor/UML/classes/propertypages.ui:699
msgid "Show Enumeration Literals"
msgstr "Felsorolási literálok megjelenítése"

#: gaphor/UML/classes/propertypages.glade:835
#: gaphor/UML/classes/propertypages.glade:878
#: gaphor/UML/classes/propertypages.ui:686
#: gaphor/UML/classes/propertypages.ui:729
msgid "Enumeration Literals"
msgstr "Felsorolási szövegállandó"

#: gaphor/UML/classes/propertypages.glade:900
#: gaphor/UML/classes/propertypages.ui:764
msgid ""
"Add and edit enumeration literals according to UML syntax.\n"
"\n"
"  • <tt>enum</tt>\n"
"\n"
"Press <b>Enter</b> to edit, <b>Backspace</b>/<b>Delete</b> to remove "
"items.\n"
"Use <b>-</b>/<b>=</b> to move items up or down."
msgstr ""
"Felsorolási literálok hozzáadása és szerkesztése az UML-szintaxis "
"szerint.\n"
"\n"
"  • <tt>enum</tt>\n"
"\n"
"Nyomja meg az <b>Enter</b> billentyűt a szerkesztéshez, a <b>Visszatörlés"
" (Backspace)</b>/<b>Törlés (Delete)</b> gombot az elemek eltávolításához."
"\n"
"A <b>-</b>/<b>=</b> gombbal mozgathatja az elemeket felfelé vagy lefelé."

#: gaphor/UML/classes/propertypages.glade:916
#: gaphor/UML/classes/propertypages.ui:795
msgid "Indirectly Instantiated"
msgstr "Közvetetten példányosítva"

#: gaphor/UML/classes/propertypages.glade:937
#: gaphor/UML/classes/propertypages.ui:812
msgid "A."
msgstr "A."

#: gaphor/UML/classes/propertypages.glade:943
#: gaphor/UML/classes/propertypages.ui:816
msgid "S."
msgstr "S."

#: gaphor/UML/deployments/deploymentstoolbox.py:12
msgid "Deployments"
msgstr "Telepítések"

#: gaphor/UML/deployments/deploymentstoolbox.py:16
msgid "Artifact"
msgstr "Műtermék"

#: gaphor/UML/deployments/deploymentstoolbox.py:28
msgid "Node"
msgstr "Csomópont"

#: gaphor/UML/deployments/deploymentstoolbox.py:40
msgid "Device"
msgstr "Eszköz"

#: gaphor/UML/deployments/node.py:55
msgid "device"
msgstr "eszköz"

#: gaphor/UML/deployments/propertypages.glade:28
#: gaphor/UML/deployments/propertypages.ui:11
msgid "Information Flow"
msgstr "Információfolyam"

#: gaphor/UML/deployments/propertypages.glade:51
#: gaphor/UML/deployments/propertypages.ui:29
msgid "Information Item (Class)"
msgstr "Információs elem (osztály)"

#: gaphor/UML/interactions/interactionsconnect.py:79
msgid "call()"
msgstr "hívás()"

#: gaphor/UML/interactions/interactionstoolbox.py:34
#: gaphor/UML/interactions/interactionstoolbox.py:55
#: gaphor/templates/sysml.gaphor gaphor/templates/uml.gaphor
msgid "Interaction"
msgstr "Tevékenység"

#: gaphor/UML/interactions/interactionstoolbox.py:51
#: gaphor/templates/uml.gaphor
msgid "Interactions"
msgstr "Tevékenységek"

#: gaphor/UML/interactions/interactionstoolbox.py:67
msgid "Lifeline"
msgstr "Életvonal"

#: gaphor/UML/interactions/interactionstoolbox.py:79
msgid "Execution Specification"
msgstr "Végrehajtási meghatározás"

#: gaphor/UML/interactions/interactionstoolbox.py:87
msgid "Message"
msgstr "Üzenet"

#: gaphor/UML/interactions/interactionstoolbox.py:94
msgid "Reflexive message"
msgstr "Visszaható üzenete"

#: gaphor/UML/interactions/propertypages.glade:25
#: gaphor/UML/interactions/propertypages.ui:9
msgid "Message Sort"
msgstr "Üzenetek rendezése"

#: gaphor/UML/profiles/packageimport.py:24
msgid "import"
msgstr "importálás"

#: gaphor/UML/profiles/profilestoolbox.py:18
msgid "Profiles"
msgstr "Profilok"

#: gaphor/UML/profiles/profilestoolbox.py:22
msgid "Profile"
msgstr "Profil"

#: gaphor/UML/profiles/profilestoolbox.py:34
msgid "Metaclass"
msgstr "Metaosztály"

#: gaphor/UML/profiles/profilestoolbox.py:44
msgid "Stereotype"
msgstr "Sztereotípus"

#: gaphor/UML/profiles/profilestoolbox.py:56
msgid "Extension"
msgstr "Kiterjesztés"

#: gaphor/UML/profiles/profilestoolbox.py:63
msgid "Import"
msgstr "Importálás"

#: gaphor/UML/profiles/propertypages.glade:61
#: gaphor/UML/profiles/propertypages.ui:44
msgid "Show Stereotypes"
msgstr "Sztereotípusok megjelenítése"

#: gaphor/UML/profiles/propertypages.glade:137
#: gaphor/UML/profiles/propertypages.ui:31
msgid "Stereotypes"
msgstr "Sztereotípusok"

#: gaphor/UML/states/propertypages.glade:39
#: gaphor/UML/states/propertypages.ui:104
msgid "Show Regions"
msgstr "Területek megjelenítése"

#: gaphor/UML/states/propertypages.glade:62
#: gaphor/UML/states/propertypages.glade:84
#: gaphor/UML/states/propertypages.ui:91 gaphor/UML/states/propertypages.ui:120
msgid "Regions"
msgstr "Területek"

#: gaphor/UML/states/propertypages.glade:105
#: gaphor/UML/states/propertypages.ui:20
msgid "Entry"
msgstr "Bejegyzés"

#: gaphor/UML/states/propertypages.glade:122
#: gaphor/UML/states/propertypages.ui:31
msgid "Exit"
msgstr "Kilépés"

#: gaphor/UML/states/propertypages.glade:142
#: gaphor/UML/states/propertypages.ui:42
msgid "Do Activity"
msgstr "Tevékenység végrehajtása"

#: gaphor/UML/states/propertypages.glade:164
#: gaphor/UML/states/propertypages.ui:9
msgid "Activities"
msgstr "Tevékenységek"

#: gaphor/UML/states/statemachine.py:40
msgid "statemachine"
msgstr "állapotautomata"

#: gaphor/UML/states/statestoolbox.py:16 gaphor/UML/states/statestoolbox.py:75
msgid "State"
msgstr "Állapot"

#: gaphor/UML/states/statestoolbox.py:46 gaphor/UML/states/statestoolbox.py:63
#: gaphor/templates/sysml.gaphor
msgid "State Machine"
msgstr "Állapotautomata"

#: gaphor/UML/states/statestoolbox.py:59
msgid "States"
msgstr "Állapotok"

#: gaphor/UML/states/statestoolbox.py:87
msgid "Initial Pseudostate"
msgstr "Kezdeti álállapot"

#: gaphor/UML/states/statestoolbox.py:99
msgid "Final State"
msgstr "Végső állapot"

#: gaphor/UML/states/statestoolbox.py:111
msgid "Transition"
msgstr "Átmenet"

#: gaphor/UML/states/statestoolbox.py:118
msgid "Shallow History Pseudostate"
msgstr "Álállapot sekély-előzménye"

#: gaphor/UML/states/statestoolbox.py:130
msgid "Deep History Pseudostate"
msgstr "Álállapot mély-előzménye"

#: gaphor/UML/states/statestoolbox.py:142
msgid "Join Pseudostate"
msgstr "Álállapot csatlakoztatói csomópont"

#: gaphor/UML/states/statestoolbox.py:154
msgid "Fork Pseudostate"
msgstr "Álállapot elágazási csomópont"

#: gaphor/UML/states/statestoolbox.py:166
msgid "Junction Pseudostate"
msgstr "Álállapot csomópont"

#: gaphor/UML/states/statestoolbox.py:178
msgid "Choice Pseudostate"
msgstr "Álállapot választási lehetőség"

#: gaphor/UML/states/statestoolbox.py:190
msgid "Entry Point Pseudostate"
msgstr "Álállapot belépési pont"

#: gaphor/UML/states/statestoolbox.py:202
msgid "Exit Point Pseudostate"
msgstr "Álállapot kilépési pont"

#: gaphor/UML/states/statestoolbox.py:214
msgid "Terminate Pseudostate"
msgstr "Álállapot leállítása"

#: gaphor/UML/usecases/extend.py:20
msgid "extend"
msgstr "kiterjesztés"

#: gaphor/UML/usecases/include.py:20
msgid "include"
msgstr "belefoglalás"

#: gaphor/UML/usecases/usecasetoolbox.py:12 gaphor/templates/sysml.gaphor
#: gaphor/templates/uml.gaphor
msgid "Use Cases"
msgstr "Használati esetek"

#: gaphor/UML/usecases/usecasetoolbox.py:16
msgid "Use case"
msgstr "Használati eset"

#: gaphor/UML/usecases/usecasetoolbox.py:28 gaphor/templates/uml.gaphor
msgid "Actor"
msgstr "Szereplő"

#: gaphor/UML/usecases/usecasetoolbox.py:47
msgid "Include"
msgstr "Belefoglalás"

#: gaphor/UML/usecases/usecasetoolbox.py:55
msgid "Extend"
msgstr "Kiterjesztés"

#: gaphor/diagram/diagramtoolbox.py:99 gaphor/ui/help/shortcuts.ui:18
msgid "General"
msgstr "Általános"

#: gaphor/diagram/diagramtoolbox.py:103
msgid "Pointer"
msgstr "Mutató"

#: gaphor/diagram/diagramtoolbox.py:110
msgid "Magnet"
msgstr "Mágnes"

#: gaphor/diagram/diagramtoolbox.py:117
msgid "Line"
msgstr "Vonal"

#: gaphor/diagram/diagramtoolbox.py:124
msgid "Box"
msgstr "Téglalap"

#: gaphor/diagram/diagramtoolbox.py:132
msgid "Ellipse"
msgstr "Ellipszis"

#: gaphor/diagram/diagramtoolbox.py:140 gaphor/diagram/propertypages.glade:25
#: gaphor/diagram/propertypages.ui:9
msgid "Comment"
msgstr "Megjegyzés"

#: gaphor/diagram/diagramtoolbox.py:148
msgid "Comment line"
msgstr "Megjegyzési sor"

#: gaphor/diagram/presentation.py:49
msgid "(from {namespace})"
msgstr "(forrás: {namespace})"

#: gaphor/diagram/propertypages.glade:68 gaphor/diagram/propertypages.ui:46
msgid "Rectilinear"
msgstr "Egyenes vonalú"

#: gaphor/diagram/propertypages.glade:77 gaphor/diagram/propertypages.ui:52
msgid "Flip orientation"
msgstr "Tájolás váltása"

#: gaphor/diagram/propertypages.glade:92 gaphor/diagram/propertypages.ui:35
msgid "Style"
msgstr "Stílus"

#: gaphor/diagram/propertypages.glade:126 gaphor/diagram/propertypages.ui:67
msgid "Note or Remark"
msgstr "Megjegyzés"

#: gaphor/diagram/tools/dnd.py:39 gaphor/ui/diagrampage.py:349
msgid "Element can’t be represented on a diagram."
msgstr "Az elem nem ábrázolható egy ábrán."

#: gaphor/extensions/sphinx.py:63
msgid "No model file configured for model '{model_name}'."
msgstr "Nincs beállítva modellfájl a(z) „{model_name}”-modellhez."

#: gaphor/extensions/sphinx.py:88
msgid "No diagram '{name}' in model '{model_name}' ({model_file})."
msgstr "Nincs ábra „{name}” a(z) „{model_name}”-modellben ({model_file})."

#: gaphor/plugins/autolayout/pydot.py:45
msgid "Auto Layout"
msgstr "Önműködő elrendezés"

#: gaphor/plugins/autolayout/pydot.py:53
msgid "Auto Layout (orthogonal)"
msgstr "Önműködő elrendezés (merőleges)"

#: gaphor/plugins/console/console.py:24
msgid ""
"Gaphor Interactive Python Console\n"
"{version}\n"
"Type \"help\" for more information.\n"
msgstr ""
"Gaphor interaktív Python-kezelőpult\n"
"{version}\n"
"További információért írja be a „help” parancsot.\n"

#: gaphor/plugins/console/consolewindow.py:22
msgid "Gaphor Console"
msgstr "Gaphor-kezelőpult"

#: gaphor/plugins/console/consolewindow.py:45
msgid "Console"
msgstr "Kezelőpult"

#: gaphor/plugins/diagramexport/__init__.py:44
msgid "All {ext} Files"
msgstr "Minden {ext}-fájl"

#: gaphor/plugins/diagramexport/__init__.py:50
msgid "Export as SVG"
msgstr "Exportálás SVG-fájlként"

#: gaphor/plugins/diagramexport/__init__.py:51
#: gaphor/plugins/diagramexport/__init__.py:56
msgid "Export diagram as SVG"
msgstr "Ábra exportálása SVG-fájlként"

#: gaphor/plugins/diagramexport/__init__.py:61
msgid "Export as PNG"
msgstr "Exportálás PNG-fájlként"

#: gaphor/plugins/diagramexport/__init__.py:62
#: gaphor/plugins/diagramexport/__init__.py:67
msgid "Export diagram as PNG"
msgstr "Ábra exportálása PNG-fájlként"

#: gaphor/plugins/diagramexport/__init__.py:72
msgid "Export as PDF"
msgstr "Exportálás PDF-fájlként"

#: gaphor/plugins/diagramexport/__init__.py:73
#: gaphor/plugins/diagramexport/__init__.py:79
msgid "Export diagram as PDF"
msgstr "Ábra exportálása PDF-fájlként"

#: gaphor/plugins/diagramexport/__init__.py:87
msgid "Export as EPS"
msgstr "Exportálás EPS-fájlként"

#: gaphor/plugins/diagramexport/__init__.py:88
msgid "Export diagram as Encapsulated PostScript"
msgstr "Ábra exportálása beágyazott PostScript-fájlként"

#: gaphor/plugins/diagramexport/__init__.py:94
msgid "Export diagram as EPS"
msgstr "Ábra exportálása EPS-fájlként"

#: gaphor/plugins/errorreports/errorreports.glade:7
#: gaphor/plugins/errorreports/errorreports.py:64
#: gaphor/plugins/errorreports/errorreports.ui:6
msgid "Error Reports"
msgstr "Hibajelentések"

#: gaphor/plugins/errorreports/errorreports.glade:21
#: gaphor/plugins/errorreports/errorreports.ui:18
msgid ""
"Any unhandled errors are shown here. You can use these to provide extra "
"information when you create an issue on GitHub."
msgstr ""
"Ezeket felhasználhatja további adatok biztosítására, amikor problémát hoz"
" létre a GitHubon."

#: gaphor/plugins/errorreports/errorreports.py:102
msgid "No errors have been intercepted. We’re good."
msgstr "Hibát nem észleltek. Jók vagyunk."

#: gaphor/plugins/errorreports/errorreports.py:106
msgid "Errors:"
msgstr "Hibák:"

#: gaphor/plugins/errorreports/errorreports.py:155
msgid ""
"An unexpected error occurred.\n"
"Please file an issue on GitHub and include information from Tools → Error"
" Reports."
msgstr ""
"Váratlan hiba történt.\n"
"Kérjük, jelentse be a problémát a GitHubon, és adja meg az Eszközök → "
"Hibajelentések adatait."

#: gaphor/plugins/xmiexport/__init__.py:25
msgid "Export as XMI"
msgstr "Exportálás XMI-fájlként"

#: gaphor/plugins/xmiexport/__init__.py:26
msgid "Export model as XMI (XML Model Interchange) format"
msgstr "Modell exportálása XMI-fájlként (XML Model Interchange – XML-modellcsere)"

#: gaphor/plugins/xmiexport/__init__.py:43
msgid "Export model as XMI file"
msgstr "Modell exportálása XMI-fájlként"

#: gaphor/plugins/xmiexport/__init__.py:47
msgid "All XMI Files"
msgstr "Minden XMI-fájl"

#: gaphor/templates/blank.gaphor gaphor/ui/filemanager.py:63
#: gaphor/ui/mainwindow.glade:121 gaphor/ui/mainwindow.py:241
#: gaphor/ui/mainwindow.ui:45 gaphor/ui/namespace.py:323
msgid "New model"
msgstr "Új modell"

#: gaphor/templates/blank.gaphor gaphor/ui/filemanager.py:66
#: gaphor/ui/namespace.py:110
msgid "New diagram"
msgstr "Új ábra"

#: gaphor/templates/c4model.gaphor
msgid "1. Context diagrams"
msgstr "1. Szövegkörnyezet ábrák"

#: gaphor/templates/c4model.gaphor
msgid "2. Container diagrams"
msgstr "2. Tárolóábrák"

#: gaphor/templates/c4model.gaphor
msgid "4. Code diagrams"
msgstr "4. Kódábrák"

#: gaphor/templates/c4model.gaphor
msgid "3. Component diagrams"
msgstr "3. Összetevő ábrák"

#: gaphor/templates/c4model.gaphor
msgid "Context diagram"
msgstr "Környezetábra"

#: gaphor/templates/c4model.gaphor
msgid "Container diagram"
msgstr "Tárolóábra"

#: gaphor/templates/c4model.gaphor
msgid "Component diagram"
msgstr "Összetevőábra"

#: gaphor/templates/c4model.gaphor
msgid "Code diagram"
msgstr "Kódábra"

#: gaphor/templates/raaml.gaphor gaphor/templates/uml.gaphor
msgid "Model Name Here"
msgstr "Modell neve ide"

#: gaphor/templates/raaml.gaphor
msgid "STPA"
msgstr "STPA"

#: gaphor/templates/raaml.gaphor
msgid "Loss Definition"
msgstr "Veszteség meghatározása"

#: gaphor/templates/raaml.gaphor
msgid "FTA"
msgstr "FTA"

#: gaphor/templates/raaml.gaphor
msgid "Loss of System"
msgstr "Rendszer elvesztése"

#: gaphor/templates/raaml.gaphor
msgid "Loss of Subsystem 1"
msgstr "1. alrendszer elvesztése"

#: gaphor/templates/raaml.gaphor
msgid "Loss of Subsystem 2"
msgstr "2. alrendszer elvesztése"

#: gaphor/templates/raaml.gaphor
msgid "Hazard Definition"
msgstr "Veszély meghatározása"

#: gaphor/templates/raaml.gaphor
msgid "Loss of Life or Injury of People"
msgstr "Emberek életének elvesztése vagy sérülése"

#: gaphor/templates/raaml.gaphor
msgid "Loss of Mission"
msgstr "Küldetés elvesztése"

#: gaphor/templates/raaml.gaphor
msgid "Loss of Customer Satisfaction"
msgstr "Ügyfél-elégedettség elvesztése"

#: gaphor/templates/raaml.gaphor
msgid "Hazard 2"
msgstr "2. veszély"

#: gaphor/templates/raaml.gaphor
msgid "Hazard 1"
msgstr "1. veszély"

#: gaphor/templates/raaml.gaphor
msgid "Mapping of Losses and Hazards"
msgstr "Veszteségek és veszélyek feltérképezése"

#: gaphor/templates/raaml.gaphor
msgid "Operational Situations"
msgstr "Működési helyzetek"

#: gaphor/templates/raaml.gaphor
msgid "Operational Situation 1"
msgstr "1. működési helyzet"

#: gaphor/templates/raaml.gaphor
msgid "Context of UCAs"
msgstr "UCA-k környezete"

#: gaphor/templates/raaml.gaphor
msgid "Situational Context"
msgstr "Helyzeti környezet"

#: gaphor/templates/raaml.gaphor
msgid "Situation Hierarchy"
msgstr "Helyzeti hierarchia"

#: gaphor/templates/raaml.gaphor
msgid ""
"The fault tree analysis shows which causes for the failure of a system "
"have been considered."
msgstr ""
"A hibafa elemzés megmutatja, hogy a rendszer meghibásodásának mely okokat"
" vették figyelembe."

#: gaphor/templates/sysml.gaphor
msgid "1. Concept Level"
msgstr "1. Fogalmi szint"

#: gaphor/templates/sysml.gaphor
msgid "2. Logical Level"
msgstr "2. Logikai szint"

#: gaphor/templates/sysml.gaphor
msgid "3. Technology Level"
msgstr "3. Technológiai szint"

#: gaphor/templates/sysml.gaphor
msgid "User"
msgstr "Felhasználó"

#: gaphor/templates/sysml.gaphor
msgid "Use Case #1"
msgstr "1. használati eset"

#: gaphor/templates/sysml.gaphor
msgid "Behavior"
msgstr "Viselkedés"

#: gaphor/templates/sysml.gaphor
msgid "Structure"
msgstr "Szerkezet"

#: gaphor/templates/sysml.gaphor
msgid "Feature Context"
msgstr "Jellegzetes környezete"

#: gaphor/templates/sysml.gaphor
msgid "Operator"
msgstr "Kezelő"

#: gaphor/templates/sysml.gaphor
msgid "Feature"
msgstr "Jellemző"

#: gaphor/templates/sysml.gaphor
msgid "External Element"
msgstr "Külső elem"

#: gaphor/templates/sysml.gaphor
msgid "Stakeholder Requirements"
msgstr "Résztvevők követelményei"

#: gaphor/templates/sysml.gaphor
msgid "Feature User Need"
msgstr "Jellemző felhasználói igény"

#: gaphor/templates/sysml.gaphor
msgid "Logical Structure"
msgstr "Logikai szerkezet"

#: gaphor/templates/sysml.gaphor
msgid "Sensor"
msgstr "Érzékelő"

#: gaphor/templates/sysml.gaphor
msgid "sensor"
msgstr "érzékelő"

#: gaphor/templates/sysml.gaphor
msgid "controller"
msgstr "vezérlő"

#: gaphor/templates/sysml.gaphor
msgid "Logical Boundary"
msgstr "Logikai határ"

#: gaphor/templates/sysml.gaphor
msgid "Technology Structure"
msgstr "Technológiai szerkezet"

#: gaphor/templates/sysml.gaphor
msgid "Technology Boundary"
msgstr "Technológiai határ"

#: gaphor/templates/sysml.gaphor
msgid "Technology Requirements"
msgstr "Technológiai követelmények"

#: gaphor/templates/sysml.gaphor
msgid "Detailed Behavior"
msgstr "Részletes viselkedés"

#: gaphor/templates/sysml.gaphor
msgid "System Requirements"
msgstr "Rendszerkövetelmények"

#: gaphor/templates/sysml.gaphor
msgid "Logical States"
msgstr "Logikai állapotok"

#: gaphor/templates/sysml.gaphor
msgid "Feature Event Flow"
msgstr "Jellemző eseményfolyam"

#: gaphor/templates/sysml.gaphor
msgid "Off"
msgstr "Ki"

#: gaphor/templates/sysml.gaphor
msgid "On"
msgstr "Be"

#: gaphor/templates/sysml.gaphor
msgid "actuator"
msgstr "indítószerkezet"

#: gaphor/templates/sysml.gaphor
msgid "Use Case Function #1"
msgstr "1. függvény használati eset"

#: gaphor/templates/sysml.gaphor
msgid "First Action"
msgstr "1. művelet"

#: gaphor/templates/sysml.gaphor
msgid "Second Action"
msgstr "2. művelet"

#: gaphor/templates/sysml.gaphor
msgid "Example System Requirement"
msgstr "Rendszerkövetelmény példa"

#: gaphor/templates/sysml.gaphor
msgid "Sensed Data"
msgstr "Érzékelt adatok"

#: gaphor/templates/sysml.gaphor
msgid "Command"
msgstr "Parancs"

#: gaphor/templates/sysml.gaphor
msgid "Functional Boundary Behavior"
msgstr "Függvényes határviselkedése"

#: gaphor/templates/sysml.gaphor
msgid "Determine Actuator Command"
msgstr "Indítószerkezeti parancs meghatározó"

#: gaphor/templates/sysml.gaphor
msgid "Actuate Actuator"
msgstr "Indítószerkezet működtetése"

#: gaphor/templates/sysml.gaphor
msgid "Actuator Command"
msgstr "Indítószerkezet parancs"

#: gaphor/templates/sysml.gaphor
msgid "Example Technology Requirement"
msgstr "Példa technológiai követelmény"

#: gaphor/templates/sysml.gaphor
msgid "System"
msgstr "Rendszer"

#: gaphor/templates/sysml.gaphor
msgid "ECU"
msgstr "Elektronikus vezérlőegység (ECU)"

#: gaphor/templates/sysml.gaphor
msgid "DC Motor"
msgstr "Egyenáramú motor"

#: gaphor/templates/sysml.gaphor
msgid "IR Transceiver"
msgstr "Infravörös adóvevő"

#: gaphor/templates/sysml.gaphor
msgid "ecu"
msgstr "elektronikus vezérlőegység (ecu)"

#: gaphor/templates/sysml.gaphor
msgid "dc Motor"
msgstr "Egyenáramú motor"

#: gaphor/templates/sysml.gaphor
msgid "ir Transceiver"
msgstr "infravörös adóvevő"

#: gaphor/templates/sysml.gaphor
msgid "Detect Obstacle"
msgstr "Akadály észlelése"

#: gaphor/templates/sysml.gaphor
msgid "Command Reverse"
msgstr "Fordított parancs"

#: gaphor/templates/sysml.gaphor
msgid "Reverse Motor"
msgstr "Fordított motor"

#: gaphor/templates/sysml.gaphor
msgid "Detect Object"
msgstr "Objektum észlelése"

#: gaphor/templates/sysml.gaphor
msgid "Detection Event"
msgstr "Észlelési esemény"

#: gaphor/templates/uml.gaphor
msgid "1. Use Cases"
msgstr "1. Használati esetek"

#: gaphor/templates/uml.gaphor
msgid "2. Domain Analysis"
msgstr "2. Tartományelemzés"

#: gaphor/templates/uml.gaphor
msgid "3. Architectural Design"
msgstr "3. Építészeti tervezés"

#: gaphor/templates/uml.gaphor
msgid "4. Detailed Design"
msgstr "4. Részletes tervezés"

#: gaphor/templates/uml.gaphor
msgid "Main Actor"
msgstr "Főszereplő"

#: gaphor/templates/uml.gaphor
msgid "Main Use Case"
msgstr "Fő használati eset"

#: gaphor/templates/uml.gaphor
msgid "Included Use Case"
msgstr "Használati eset belefoglalva"

#: gaphor/templates/uml.gaphor
msgid "Secondary Actor"
msgstr "Másodlagos szereplő"

#: gaphor/templates/uml.gaphor
msgid "Secondary Use Case"
msgstr "Másodlagos használati eset"

#: gaphor/templates/uml.gaphor
msgid "Use Case Scenarios"
msgstr "Használati eset forgatókönyvek"

#: gaphor/templates/uml.gaphor
msgid "Scenario 1"
msgstr "1. forgatókönyv"

#: gaphor/templates/uml.gaphor
msgid "Scenario 2"
msgstr "2. forgatókönyv"

#: gaphor/templates/uml.gaphor
msgid "Domain Entities"
msgstr "Tartományegyedek"

#: gaphor/templates/uml.gaphor
msgid "Software Task"
msgstr "Szoftver feladat"

#: gaphor/templates/uml.gaphor
msgid "performs"
msgstr "művelet"

#: gaphor/templates/uml.gaphor
msgid "Package Dependencies"
msgstr "Csomagfüggőségek"

#: gaphor/templates/uml.gaphor
msgid "SW Component 1"
msgstr "1. szoftverösszetevő"

#: gaphor/templates/uml.gaphor
msgid "SW Component 4"
msgstr "4. szoftverösszetevő"

#: gaphor/templates/uml.gaphor
msgid "SW Component 3"
msgstr "3. szoftverösszetevő"

#: gaphor/templates/uml.gaphor
msgid "SW Component 2"
msgstr "2. szoftverösszetevő"

#: gaphor/templates/uml.gaphor
msgid "Primary Actor"
msgstr "Elsődleges szereplő"

#: gaphor/templates/uml.gaphor
msgid "Actor Profile"
msgstr "Szereplői profil"

#: gaphor/templates/uml.gaphor
msgid "login"
msgstr "bejelentkezés"

#: gaphor/templates/uml.gaphor
msgid "Detailed Class Design"
msgstr "Részletes osztálytervezés"

#: gaphor/templates/uml.gaphor
msgid "First Class"
msgstr "Első osztály"

#: gaphor/templates/uml.gaphor
msgid "firstName"
msgstr "keresztnév"

#: gaphor/templates/uml.gaphor
msgid "lastName"
msgstr "családnév"

#: gaphor/templates/uml.gaphor
msgid "Login"
msgstr "Bejelentkezés"

#: gaphor/templates/uml.gaphor
msgid "lastLogin"
msgstr "utolsóBejelentkezés"

#: gaphor/templates/uml.gaphor
msgid "Second Class"
msgstr "Másodosztály"

#: gaphor/templates/uml.gaphor
msgid "released"
msgstr "kiadva"

#: gaphor/templates/uml.gaphor
msgid "Implementation Architecture"
msgstr "Megvalósítási architektúra"

#: gaphor/templates/uml.gaphor
msgid "Node 1"
msgstr "1. csomópont"

#: gaphor/templates/uml.gaphor
msgid "Artifact 1"
msgstr "1. műtermék"

#: gaphor/templates/uml.gaphor
msgid "Node 2"
msgstr "2. csomópont"

#: gaphor/templates/uml.gaphor
msgid "protocol"
msgstr "protokoll"

#: gaphor/templates/uml.gaphor
msgid "Artifact 2"
msgstr "2. műtermék"

#: gaphor/templates/uml.gaphor
msgid ""
"Analyze functional requirements by\n"
"identifying user roles – actors – and\n"
"associating them to their use cases."
msgstr ""
"A működési követelmények elemzése a felhasználói szerepek – szereplők – "
"azonosításával és felhasználási eseteikhez való társításával."

#: gaphor/templates/uml.gaphor
msgid ""
"Model abstract use case implementation by creating activity diagrams "
"visualizing activity flows for primary and secondary use case scenarios."
msgstr ""
"Modellezze az absztrakt használati eset megvalósítását tevékenységi ábrák"
" létrehozásával, amely tevékenységfolyamatokat vizualizál az elsődleges "
"és másodlagos használati esetek forgatókönyveihez."

#: gaphor/templates/uml.gaphor
msgid ""
"Perform domain analysis by modeling domain entities and their "
"relationships using simplified class diagram. This diagram will serve as "
"a visual dictionary of concepts. It will also be a starting point for "
"your design-level data model."
msgstr ""
"Végezzen tartományelemzést a tartományegyedek és kapcsolataik "
"modellezésével egyszerűsített osztályábrák segítségével. Ez a ábra a "
"fogalmak vizuális szótáraként fog szolgálni. Ez egyben a tervezési szintű"
" adatmodell kiindulópontja is lesz."

#: gaphor/templates/uml.gaphor
msgid ""
"Prepare package dependencies diagram to group your implementation classes"
" in appropriate way. This will help you maintain the code well structured"
" and avoid design flaws such as cyclic dependencies or dependencies on "
"unstable parts"
msgstr ""
"Készítsen csomagfüggőségi ábrát a megvalósítási osztályok megfelelő "
"csoportosításához. Ez segít a kód jól strukturált megőrzésében, és "
"elkerüli a tervezési hibákat, például a körkörös függőséget vagy a "
"bizonytalan részektől való függőséget."

#: gaphor/templates/uml.gaphor
msgid ""
"Model component interactions for use case scenarios in order to find out "
"new methods in\n"
"existing classes or even new classes with specific responsibilities."
msgstr ""
"Összetevő interakciók modellezése használati eseti forgatókönyvekhez, "
"hogy új metódusokat\n"
"találjon a meglévő osztályokban, vagy akár új, különleges felelősséggel "
"rendelkező osztályokat."

#: gaphor/templates/uml.gaphor
msgid "Create detailed class diagrams to capture your object-oriented data model."
msgstr ""
"Részletes osztálydiagramok létrehozása az objektumorientált adatmodell "
"rögzítéséhez."

#: gaphor/templates/uml.gaphor
msgid ""
"Define the major artifacts that manifest implementation of your "
"components. Indicate how they are deployed on hardware nodes, their "
"inter-dependencies and communication protocols."
msgstr ""
"Határozza meg a fő műtermékeket, amelyek az összetevők megvalósítását "
"jelzik. Mutassa be, hogyan vannak telepítve a hardver csomópontokon, "
"kölcsönös függőségeiket és kommunikációs protokolljaikat."

#: gaphor/templates/uml.gaphor
msgid "String"
msgstr "Karakterlánc"

#: gaphor/templates/uml.gaphor
msgid "Date"
msgstr "Dátum"

#: gaphor/ui/appfilemanager.py:19 gaphor/ui/filedialog.py:13
msgid "All Gaphor Models"
msgstr "Minden Gaphor-modell"

#: gaphor/ui/appfilemanager.py:45
msgid "Switch to {name}?"
msgstr "Átvált a következőre: {name}?"

#: gaphor/ui/appfilemanager.py:46
msgid ""
"{name} is already opened. Do you want to switch to the opened window "
"instead?"
msgstr ""
"A(z) „{name}”-fájl már meg van nyitva. Ehelyett a megnyitott ablakra "
"szeretne váltani?"

#: gaphor/ui/appfilemanager.py:65
msgid "Open Again"
msgstr "Újra megnyitása"

#: gaphor/ui/appfilemanager.py:66
msgid "Switch"
msgstr "Váltás"

#: gaphor/ui/appfilemanager.py:89
msgid "Open a Model"
msgstr "Modell megnyitása"

#: gaphor/ui/diagrampage.py:128 gaphor/ui/mainwindow.py:260
#: gaphor/ui/namespaceview.py:126 gaphor/ui/treemodel.py:44
msgid "<None>"
msgstr "<Nincs>"

#: gaphor/ui/diagrams.ui:32
msgid "Open a Diagram"
msgstr "Ábra megnyitása"

#: gaphor/ui/diagrams.ui:34
msgid ""
"Open a diagram from the model browser, or\n"
"create a new diagram from the New diagram menu."
msgstr ""
"Nyisson meg egy ábrát a modellböngészőből, vagy\n"
"hozzon létre egy új ábrát az Új ábra menüből."

#: gaphor/ui/elementeditor.glade:14 gaphor/ui/elementeditor.ui:11
msgid "No item selected"
msgstr "Nincs kijelölt elem"

#: gaphor/ui/elementeditor.glade:28 gaphor/ui/elementeditor.ui:23
msgid "Show Tips"
msgstr "Tippek megjelenítése"

<<<<<<< HEAD
#: gaphor/ui/elementeditor.glade:59 gaphor/ui/elementeditor.ui:44
=======
#: gaphor/ui/elementeditor.glade:63 gaphor/ui/elementeditor.ui:49
>>>>>>> 5f625557
msgid ""
"Add a model element from the tool box (bottom left) to the diagram. Here "
"you will see it's properties appear."
msgstr ""

#: gaphor/ui/elementeditor.glade:69 gaphor/ui/elementeditor.ui:53
msgid "This pane can be hidden by clicking the pane icon in the header."
msgstr ""

#: gaphor/ui/elementeditor.glade:79 gaphor/ui/elementeditor.ui:62
msgid ""
"<b>Tip:</b> Most elements in the toolbox have a keyboard shortcut (e.g. "
"\"c\" for Class). Tool selection only works from the diagram. If a tool "
"does not get selected, click on the diagram once (so it's focused) and "
"then hit the shortcut key."
msgstr ""

#: gaphor/ui/elementeditor.glade:90
msgid ""
"<b>Tip:</b> To search for an element in the model browser (top left), "
"select an element in the model browser and start typing. A search box "
"will automatically appear.\n"
"            "
msgstr ""
<<<<<<< HEAD
=======
"Adjon hozzá egy modellelemet az eszköztárból (bal alsó) az ábrához. Itt "
"láthatja a tulajdonságait.\n"
"\n"
"Ez a panel elrejthető található ablaktábla ikonra kattintva a fejlécben.\n"
"\n"
"<b>Tipp:</b> az eszköztár legtöbb elemében van billentyűparancs (pl. „c” az "
"osztályhoz).\n"
"A szerszámválasztás csak az ábrából működik. Ha egy eszköz nem kijelölt, "
"kattintson egyszer az ábrára (tehát fókuszban van), majd nyomja meg a "
"gyorsbillentyűt.\n"
"\n"
"<b>Tipp:</b> Ha elemet szeretne keresni a fa nézetben, válasszon ki egy "
"elemet a faszerkezetes nézetben, és kezdjen el gépelni. Egy keresőmező "
"önműködően megjelenik.\n"
>>>>>>> 5f625557

#: gaphor/ui/elementeditor.glade:128 gaphor/ui/elementeditor.ui:100
#: gaphor/ui/help/shortcuts.ui:123
msgid "Undo"
msgstr "Visszavonás"

#: gaphor/ui/elementeditor.glade:147 gaphor/ui/elementeditor.ui:118
#: gaphor/ui/help/shortcuts.ui:131
msgid "Redo"
msgstr "Ismét"

#: gaphor/ui/elementeditor.glade:169 gaphor/ui/elementeditor.ui:137
#: gaphor/ui/help/shortcuts.ui:148
msgid "Zoom In"
msgstr "Nagyítás"

#: gaphor/ui/elementeditor.glade:184 gaphor/ui/elementeditor.ui:152
#: gaphor/ui/help/shortcuts.ui:164
msgid "Actual Size"
msgstr "Tényleges méret"

#: gaphor/ui/elementeditor.glade:202 gaphor/ui/elementeditor.ui:167
#: gaphor/ui/help/shortcuts.ui:156
msgid "Zoom Out"
msgstr "Kicsinyítés"

#: gaphor/ui/elementeditor.glade:228 gaphor/ui/elementeditor.glade:298
#: gaphor/ui/elementeditor.glade:419 gaphor/ui/elementeditor.ui:230
#: gaphor/ui/elementeditor.ui:241 gaphor/ui/help/shortcuts.ui:56
msgid "Preferences"
msgstr "Beállítások"

#: gaphor/ui/elementeditor.glade:283 gaphor/ui/elementeditor.ui:206
msgid "Editors"
msgstr "Szerkesztők"

#: gaphor/ui/elementeditor.glade:312 gaphor/ui/elementeditor.ui:254
msgid "Reset Tool Automatically"
msgstr "Az eszköz önműködő visszaállítása"

#: gaphor/ui/elementeditor.glade:342 gaphor/ui/elementeditor.ui:272
msgid "Remove Unused Elements"
msgstr "Nem használt elemek eltávolítása"

#: gaphor/ui/elementeditor.glade:343 gaphor/ui/elementeditor.glade:355
#: gaphor/ui/elementeditor.ui:274 gaphor/ui/elementeditor.ui:281
msgid "Automatically remove elements no longer in use in any diagram."
msgstr ""
"Önműködően távolítsa el azokat az elemeket, amelyeket már nem használnak "
"az ábrákban."

#: gaphor/ui/elementeditor.glade:371 gaphor/ui/elementeditor.ui:289
msgid "Style Sheet"
msgstr "Stíluslap"

#: gaphor/ui/elementeditor.glade:406 gaphor/ui/elementeditor.ui:316
msgid ""
"🔗 <a "
"href=\"https://gaphor.readthedocs.io/en/latest/style_sheets.html\">Style "
"sheets in Gaphor</a>"
msgstr ""
"🔗 <a href=\"https://gaphor.readthedocs.io/en/latest/style_sheets.html"
"\">Gaphor-stíluslapok</a>"

#: gaphor/ui/elementeditor.ui:71
msgid ""
"<b>Tip:</b> To search for an element in the model browser (top left), "
"select an element in the model browser and start typing. A search box "
"will automatically appear."
msgstr ""

#: gaphor/ui/errorhandler.py:22
msgid ""
"It looks like Gaphor is started from the command line. Do you want to "
"open a debug session?"
msgstr ""
"Úgy tűnik, hogy a Gaphor a parancssorból indul. Szeretne megnyitni egy "
"hibakeresési munkamenetet?"

#: gaphor/ui/errorhandler.py:31 gaphor/ui/errorhandler.py:34
#: gaphor/ui/errorhandler.py:43 gaphor/ui/errorhandler.py:48
msgid "Close"
msgstr "Bezárás"

#: gaphor/ui/errorhandler.py:31 gaphor/ui/errorhandler.py:44
msgid "Start Debug Session"
msgstr "Hibakeresési munkamenet elindítsa"

#: gaphor/ui/filedialog.py:34
msgid "All Files"
msgstr "Minden fájl"

#: gaphor/ui/filemanager.py:42
msgid ""
"Gaphor was not able to store the model, probably due to an internal "
"error:\n"
"{exc}\n"
"If you think this is a bug, please contact the developers."
msgstr ""
"A Gaphor nem tudta tárolni a modellt, valószínűleg egy belső hiba miatt:\n"
"{exc}\n"
"Ha úgy gondolja, hogy ez hiba, lépjen kapcsolatba a fejlesztőkkel."

#: gaphor/ui/filemanager.py:46
msgid ""
"You do not have the permissions necessary to save the model.\n"
"Please check that you typed the location correctly and try again."
msgstr ""
"Nem rendelkezik a modell mentéséhez szükséges jogosultságokkal.\n"
"Kérjük, ellenőrizze, hogy helyesen beírta a helyet, és próbálja újra."

#: gaphor/ui/filemanager.py:50
msgid ""
"You do not have enough free space on the device to save the model.\n"
"Please free up some disk space and try again or save it in a different "
"location."
msgstr ""
"Nincs elég szabad hely az eszközön a modell mentéséhez.\n"
"Kérjük, szabadítson fel lemezterületet, és próbálja újra, vagy mentse egy"
" másik helyre."

#: gaphor/ui/filemanager.py:53
msgid ""
"The model cannot be stored at this location:\n"
"{exc}\n"
"Please check that you typed the location correctly and try again."
msgstr ""
"A modell nem tárolható ezen a helyen:\n"
"{exc}\n"
"Kérjük, ellenőrizze, hogy helyesen beírta a helyet, és próbálja újra."

#: gaphor/ui/filemanager.py:122
msgid "Loading…"
msgstr "Betöltés folyamatban van…"

#: gaphor/ui/filemanager.py:123
msgid "Loading model from {filename}"
msgstr "Modell betöltése innen: {filename}"

#: gaphor/ui/filemanager.py:169
msgid "Merge conflict in model “{filename}”."
msgstr "„{filename}”-modellfájl egyesítési ütközés."

#: gaphor/ui/filemanager.py:172
msgid "It looks like this model file contains a merge conflict."
msgstr "Úgy tűnik, hogy ez a modellfájl egyesítési ütközést tartalmaz."

#: gaphor/ui/filemanager.py:194
msgid "Unable to open model “{filename}”."
msgstr "Nem sikerült megnyitni a(z) „{filename}”-modellfájlt."

#: gaphor/ui/filemanager.py:197
msgid "This file does not contain a valid Gaphor model."
msgstr "Ez a fájl nem tartalmaz érvényes Gaphor-modellt."

#: gaphor/ui/filemanager.py:247
msgid "Saving…"
msgstr "Mentés folyamatban van…"

#: gaphor/ui/filemanager.py:248
msgid "Saving model to {filename}"
msgstr "Modell mentése ide: {filename}"

#: gaphor/ui/filemanager.py:264
msgid "Unable to save model “{filename}”."
msgstr "Nem sikerült menteni a(z) „{filename}”-modellfájlt."

#: gaphor/ui/filemanager.py:302 gaphor/ui/filemanager.py:338
msgid "Save Gaphor Model As"
msgstr "A Gaphor-modell mentése másként"

#: gaphor/ui/filemanager.py:360
msgid "Resolve Merge Conflict?"
msgstr "Egyesítési ütközés megoldása?"

#: gaphor/ui/filemanager.py:363
msgid ""
"The model you are opening contains a merge conflict. Do you want to open "
"the current model or the incoming change to the model?"
msgstr ""
"A megnyitott modell egyesítési ütközést tartalmaz. Meg szeretné nyitni a "
"jelenlegi modellt vagy a modell bejövő módosítását?"

#: gaphor/ui/filemanager.py:367 gaphor/ui/filemanager.py:395
#: gaphor/ui/filemanager.py:409
msgid "Cancel"
msgstr "Mégse"

#: gaphor/ui/filemanager.py:368
msgid "Open Current"
msgstr "Jelenlegi megnyitása"

#: gaphor/ui/filemanager.py:369
msgid "Open Incoming"
msgstr "Bejövő megnyitása"

#: gaphor/ui/filemanager.py:382
msgid "Save Changes?"
msgstr "Változtatások mentése?"

#: gaphor/ui/filemanager.py:383
msgid ""
"The open model contains unsaved changes. Changes which are not saved will"
" be permanently lost."
msgstr ""
"A megnyitott modell nem mentett változtatásokat tartalmaz. A nem mentett "
"változtatások véglegesen elvesznek."

#: gaphor/ui/filemanager.py:397 gaphor/ui/filemanager.py:410
msgid "Discard"
msgstr "Elvetés"

#: gaphor/ui/filemanager.py:399 gaphor/ui/filemanager.py:411
#: gaphor/ui/help/shortcuts.ui:97 gaphor/ui/mainwindow.py:51
msgid "Save"
msgstr "Mentés"

#: gaphor/ui/greeter.glade:55
msgid "Recently opened models"
msgstr "Legutóbb megnyitott modellek"

#: gaphor/ui/greeter.glade:76
msgid "Create a new model"
msgstr "Új modell létrehozása"

#: gaphor/ui/greeter.glade:112
msgid "Open Other Model…"
msgstr "Más modell megnyitása…"

#: gaphor/ui/greeter.py:30
msgid "Generic"
msgstr "Általános"

#: gaphor/ui/greeter.py:31
msgid "An empty model"
msgstr "Üres modell"

#: gaphor/ui/greeter.py:38
msgid "Unified Modeling Language template"
msgstr "UML-sablon (Unified Modeling Language - Egységes modellezési nyelv)"

#: gaphor/ui/greeter.py:45
msgid "Systems Modeling Language template"
msgstr "SML-sablon (Systems Modeling Language - Rendszermodellező nyelv)"

#: gaphor/ui/greeter.py:52
msgid "Risk Analysis and Assessment Modeling Language template"
msgstr ""
"RAAML-sablon (Risk Analysis and Assessment Modeling Language - "
"Kockázatelemzési és -értékelési modellezési nyelv)"

#: gaphor/ui/greeter.py:59
msgid "Layered C4 Model template"
msgstr "Réteges C4-es modell-sablon"

#: gaphor/ui/greeter.ui:8 gaphor/ui/greeter.ui:49 gaphor/ui/mainwindow.py:47
msgid "Open Model…"
msgstr "Modell megnyitása…"

#: gaphor/ui/greeter.ui:14 gaphor/ui/mainwindow.py:61
msgid "Keyboard Shortcuts"
msgstr "Billentyűparancsok"

#: gaphor/ui/greeter.ui:18 gaphor/ui/help/about.glade:7
#: gaphor/ui/help/about.ui:10 gaphor/ui/mainwindow.py:62
msgid "About Gaphor"
msgstr "A Gaphor névjegye"

#: gaphor/ui/greeter.ui:80
msgid "Recently Opened"
msgstr "Legutóbb megnyitott"

#: gaphor/ui/greeter.ui:85
msgid "Create New Model"
msgstr "Új modell létrehozása"

#: gaphor/ui/mainwindow.glade:104
msgid "Gaphor"
msgstr "Gaphor"

#: gaphor/ui/mainwindow.glade:177
msgid "Create New diagram"
msgstr "Új ábra létrehozása"

#: gaphor/ui/mainwindow.glade:198
msgid "Open Application Menu"
msgstr "Alkalmazásmenü megnyitása"

#: gaphor/ui/mainwindow.glade:220
msgid "Editor"
msgstr "Szerkesztő megjelenítése/elrejtése"

#: gaphor/ui/help/shortcuts.ui:81 gaphor/ui/mainwindow.py:46
msgid "New Model…"
msgstr "Új modell…"

#: gaphor/ui/help/shortcuts.ui:105 gaphor/ui/mainwindow.py:52
msgid "Save As…"
msgstr "Mentés másként…"

#: gaphor/ui/mainwindow.py:53
msgid "Export"
msgstr "Exportálás"

#: gaphor/ui/mainwindow.py:57
msgid "Tools"
msgstr "Eszközök"

#: gaphor/ui/mainwindow.py:278
msgid "Profile: {name}"
msgstr "Profil: {name}"

#: gaphor/ui/mainwindow.ui:64
msgid "New diagram menu"
msgstr "Új ábra menü"

#: gaphor/ui/mainwindow.ui:71
msgid "Open application menu"
msgstr "Alkalmazásmenü megnyitása"

#: gaphor/ui/help/shortcuts.ui:40 gaphor/ui/mainwindow.ui:78
msgid "Toggle property editor"
msgstr "Tulajdonságszerkesztő átváltása"

#: gaphor/ui/namespace.py:47
msgid "_Open"
msgstr "_Megnyitás"

#: gaphor/ui/namespace.py:47
msgid "Add to diagram"
msgstr "Ábra hozzáadása"

#: gaphor/ui/namespace.py:50
msgid "_Rename"
msgstr "Átne_vezés"

#: gaphor/ui/namespace.py:55
msgid "New _Diagram"
msgstr "Új á_bra"

#: gaphor/ui/namespace.py:58 gaphor/ui/treecomponent.py:367
msgid "New _Package"
msgstr "Új _csomag"

#: gaphor/ui/namespace.py:62
msgid "De_lete"
msgstr "_Törlés"

#: gaphor/ui/namespace.py:72
msgid "Show in “{diagram}”"
msgstr "Megjelenítés a(z) „{diagram}”-ábrán"

#: gaphor/ui/namespace.py:98
msgid "New Generic Diagram"
msgstr "Új általános-ábra"

#: gaphor/ui/namespace.py:321 gaphor/ui/treecomponent.py:174
msgid "{name} package"
msgstr "{name}-csomag"

#: gaphor/ui/namespaceview.py:124 gaphor/ui/tests/test_treemodel.py:162
#: gaphor/ui/treemodel.py:62
msgid "<Relationships>"
msgstr "<Kapcsolatok>"

#: gaphor/ui/treecomponent.py:176
msgid "New package"
msgstr "Új csomag"

#: gaphor/ui/help/about.glade:9
msgid "Copyright © 2001-2022 Arjan J. Molenaar and Dan Yeaw"
msgstr "Szerzői jog © 2001-2022 Molenaar Arjan J. és Yeaw Dan"

#: gaphor/ui/help/about.glade:10
msgid "Gaphor is the simple modeling tool written in Python"
msgstr "A Gaphor az egyszerű modellező eszköz, amelyet Pythonban írtak"

#: gaphor/ui/help/about.glade:12
msgid "Fork me on GitHub"
msgstr "Elágazható a GitHubon"

#: gaphor/ui/help/about.glade:30
msgid ""
"Licensed under the Apache License, Version 2.0 (the \"License\");\n"
"you may not use this application except in compliance with the\n"
"License. You may obtain a copy of the License at\n"
"\n"
"http://www.apache.org/licenses/LICENSE-2.0\n"
"\n"
"Unless required by applicable law or agreed to in writing, software\n"
"distributed under the License is distributed on an \"AS IS\" BASIS,\n"
"WITHOUT WARRANTIES OR CONDITIONS OF ANY KIND, either\n"
"express or implied. See the License for the specific language\n"
"governing permissions and limitations under the License.\n"
"\n"
"---\n"
"\n"
"UML, SysML, and RAAML are either registered trademarks or\n"
"trademarks of Object Management Group, Inc. in the United States\n"
"and/or other countries.\n"
msgstr ""
"Licenc az Apache Licenc 2.0-s verziója alatt (a „Licenc”);\n"
"ezt az alkalmazást csak a Licencnek megfelelően használhatja.\n"
"A Licenc másolatát a következő címen szerezheti be:\n"
"\n"
"http://www.apache.org/licenses/LICENSE-2.0\n"
"\n"
"Hacsak a vonatkozó jogszabályok nem írják elő, vagy írásos\n"
"megállapodást nem írnak elő, a Licenc alapján terjesztett\n"
"szoftvereket „AHOGY VAN” ALAPJÁN terjesztik, BÁRMILYEN, akár\n"
"kifejezett, akár hallgatólagos GARANCIA VAGY FELTÉTEL NÉLKÜL.\n"
"Tekintse meg a Licencben az adott nyelvi engedélyeket és\n"
"korlátozásokat a Licenc alatt.\n"
"\n"
"---\n"
"\n"
"Az UML, SysML és RAAML az Object Management Group, Inc.\n"
"bejegyzett védjegyei vagy védjegyei az Egyesült Államokban\n"
"és/vagy más országokban.\n"

#: gaphor/ui/help/about.ui:14
msgid ""
"Copyright © 2001-2022 Arjan J. Molenaar and Dan Yeaw.\n"
"\n"
"UML, SysML, and RAAML are either registered trademarks or trademarks of "
"Object Management Group, Inc. in the United States and/or other "
"countries."
msgstr ""
"Szerzői jog © 2001-2022 Molenaar Arjan J. és Yeaw Dan.\n"
"\n"
"Az UML, SysML és RAAML az Object Management Group, Inc. bejegyzett "
"védjegyei vagy védjegyei az Egyesült Államokban és/vagy más országokban."

#: gaphor/ui/help/about.ui:22
msgid ""
"Licensed under the Apache License, Version 2.0 (the \"License\"); you may"
" not use this application except in compliance with the License. You may "
"obtain a copy of the License at\n"
"\n"
"    http://www.apache.org/licenses/LICENSE-2.0\n"
"\n"
"Unless required by applicable law or agreed to in writing, software "
"distributed under the License is distributed on an \"AS IS\" BASIS, "
"WITHOUT WARRANTIES OR CONDITIONS OF ANY KIND, either express or implied. "
"See the License for the specific language governing permissions and "
"limitations under the License."
msgstr ""
"Licenc az Apache Licenc 2.0-s verziója alatt (a „Licenc”); ezt az "
"alkalmazást csak a Licencnek megfelelően használhatja. A Licenc másolatát"
" a következő címen szerezheti be:\n"
"\n"
"    http://www.apache.org/licenses/LICENSE-2.0\n"
"\n"
"Hacsak a vonatkozó jogszabályok nem írják elő, vagy írásos megállapodást "
"nem írnak elő, a Licenc alapján terjesztett szoftvereket „AHOGY VAN” "
"ALAPJÁN terjesztik, BÁRMILYEN, akár kifejezett, akár hallgatólagos "
"GARANCIA VAGY FELTÉTEL NÉLKÜL. Tekintse meg a Licencben az adott nyelvi "
"engedélyeket és korlátozásokat a Licenc alatt."

#: gaphor/ui/help/shortcuts.ui:24
msgid "Rename"
msgstr "Átnevezés"

#: gaphor/ui/help/shortcuts.ui:32
msgid "Search"
msgstr "Keresés"

#: gaphor/ui/help/shortcuts.ui:48
msgid "Close Diagram"
msgstr "Ábra bezárása"

#: gaphor/ui/help/shortcuts.ui:64
msgid "Quit Gaphor"
msgstr "A Gaphor bezárása"

#: gaphor/ui/help/shortcuts.ui:75
msgid "Files"
msgstr "Fájlok"

#: gaphor/ui/help/shortcuts.ui:89
msgid "Open a Model…"
msgstr "Modell megnyitása…"

#: gaphor/ui/help/shortcuts.ui:117
msgid "Undo and Redo"
msgstr "Visszavonás és ismét"

#: gaphor/ui/help/shortcuts.ui:142
msgid "Zoom"
msgstr "Nagyítás"

#: gaphor/ui/help/shortcuts.ui:174
msgid "Selections"
msgstr "Kijelölések"

#: gaphor/ui/help/shortcuts.ui:180
msgid "Select All"
msgstr "Összes kijelölése"

#: gaphor/ui/help/shortcuts.ui:188
msgid "Deselect All"
msgstr "Minden kijelölés megszüntetése"

#: gaphor/ui/help/shortcuts.ui:199
msgid "Copy and Paste"
msgstr "Másolás és beillesztés"

#: gaphor/ui/help/shortcuts.ui:205
msgid "Copy"
msgstr "Másolás"

#: gaphor/ui/help/shortcuts.ui:213
msgid "Cut"
msgstr "Kivágás"

#: gaphor/ui/help/shortcuts.ui:221
msgid "Paste (link defining elements)"
msgstr "Beillesztés (meghatározó elemek összekapcsolása)"

#: gaphor/ui/help/shortcuts.ui:229
msgid "Paste (copy defining elements)"
msgstr "Beillesztés (meghatározó elemek másolása)"

#~ msgid ""
#~ "To create a fresh model: create a window, create the\n"
#~ "desired element, in the tree view pop upmenu, select\n"
#~ "Remove Parent.\n"
#~ "\n"
#~ "Padding between elements is 6px.\n"
#~ "Top margin is 6 px, 12px for expanders.\n"
#~ "Edit, from the popup menu, will allow you to add cell \n"
#~ "renderers and such."
#~ msgstr ""
#~ "Friss modell létrehozása: hozzon létre egy ablakot, hozza létre\n"
#~ "a kívánt elemet, a fa nézet előugró menüjében válassza a\n"
#~ "Szülő eltávolítása lehetőséget.\n"
#~ "\n"
#~ "Az elemek közötti párnázás 6 képpont.\n"
#~ "A felső margó 6 képpont, a bővítők esetében 12 képpont.\n"
#~ "A szerkesztés a felugró menüből lehetővé teszi cellarenderelők\n"
#~ "és hasonlók hozzáadását."

#~ msgid ""
#~ "To create a fresh model: create a window, create the\n"
#~ "desired element, in the tree view pop upmenu, select\n"
#~ "Remove Parent.\n"
#~ "\n"
#~ "Padding between elements is 6px.\n"
#~ "Top margin is 6 px, 12px for expanders.\n"
#~ "Edit, from the popup menu, will allow you to add cell\n"
#~ "renderers and such."
#~ msgstr ""
#~ "Friss modell létrehozása: hozzon létre egy ablakot, hozza létre\n"
#~ "a kívánt elemet, a fa nézet előugró menüjében válassza a\n"
#~ "Szülő eltávolítása lehetőséget.\n"
#~ "\n"
#~ "Az elemek közötti párnázás 6 képpont.\n"
#~ "A felső margó 6 képpont, a bővítők esetében 12 képpont.\n"
#~ "A szerkesztés a felugró menüből lehetővé teszi cellarenderelők\n"
#~ "és hasonlók hozzáadását."

#~ msgid "Partition"
#~ msgstr "Felosztás"

#~ msgid "Jordi Mallach (ca), Antonin Delpeuch (fr), Ygor Mutti (pt_BR)"
#~ msgstr "Mallach Jordi (ca), Delpeuch Antonin (fr), Mutti Ygor (pt_BR)"

#~ msgid "_Console"
#~ msgstr ""

#~ msgid "C4 model"
#~ msgstr "C4-modell"

#~ msgid "AND"
#~ msgstr "ÉS kapu"

#~ msgid "BasicEvent"
#~ msgstr "Elemi esemény"

#~ msgid "ConditionalEvent"
#~ msgstr "Feltételes esemény"

#~ msgid "DormantEvent"
#~ msgstr "Szunnyadó esemény"

#~ msgid "HouseEvent"
#~ msgstr "Kibontható/becsukható esemény"

#~ msgid "INHIBIT"
#~ msgstr "Akadály kapu"

#~ msgid "MAJORITY_VOTE"
#~ msgstr "Többségi szavazókapu"

#~ msgid "NOT"
#~ msgstr "NEM kapu"

#~ msgid "OR"
#~ msgstr "VAGY kapu"

#~ msgid "SEQ"
#~ msgstr "Sorozat végrehajtó (SEQ) kapu"

#~ msgid "UndevelopedEvent"
#~ msgstr "Ki nem fejtett esemény"

#~ msgid "XOR"
#~ msgstr "KIZÁRÓ VAGY kapu"

#~ msgid "ZeroEvent"
#~ msgstr "Nulla esemény"

#~ msgid "ControlAction"
#~ msgstr "Vezérlési művelet"

#~ msgid "OperationalSituation"
#~ msgstr "MűködésiHelyzet"

#~ msgid "AbstractOperationalSituation"
#~ msgstr "Elvont működési helyzet"

#~ msgid "UnsafeControlAction"
#~ msgstr "Nem biztonságos vezérlési művelet"

#~ msgid "Derive Reqt"
#~ msgstr "Származtatási követelmény"

#~ msgid "LIFO"
#~ msgstr "LIFO"

#~ msgid "FIFO"
#~ msgstr "FIFO"

#~ msgid "Export to SVG"
#~ msgstr "Exportálás SVG-fájlként"

#~ msgid "Export to PNG"
#~ msgstr "Exportálás PNG-fájlként"

#~ msgid "Export diagram to PNG"
#~ msgstr "Ábra exportálása PNG-fájlként"

#~ msgid "Export to PDF"
#~ msgstr "Exportálás PDF-fájlként"

#~ msgid "Export diagram to PDF"
#~ msgstr "Ábra exportálása PDF-fájlként"

#~ msgid "Export to XMI"
#~ msgstr "Exportálás XMI-fájlként"

#~ msgid "Zoom 100%"
#~ msgstr "Tényleges méret"

#~ msgid ""
#~ "This software is published under the terms of the\n"
#~ "Apache Software License, version 2.0.\n"
#~ "See the LICENSE.txt file for details."
#~ msgstr ""
#~ "Ezt a szoftvert az\n"
#~ "Apache Software License 2.0 verziója szerint tették közzé.\n"
#~ "A részletekért tekintse meg a LICENSE.txt fájlt."

#~ msgid "New"
#~ msgstr "Új"

#~ msgid "Decision node"
#~ msgstr "Döntő/egyesítő csomópont"

#~ msgid "Parts and References"
#~ msgstr "Alkatrészek és hivatkozások"

#~ msgid ""
#~ "The model contains some references to"
#~ " items that are not maintained. Do"
#~ " you want to clean the model "
#~ "before saving?"
#~ msgstr ""
#~ "A modell tartalmaz hivatkozásokat a nem"
#~ " karbantartott elemekre. Mentés előtt meg"
#~ " szeretné tisztítani a modellt?"

#~ msgid "Recently opened files"
#~ msgstr "Nemrég megnyitott fájlok"

#~ msgid "Here goes a short informative message."
#~ msgstr "Itt megy egy rövid tájékoztató üzenetet."

#~ msgid ""
#~ "Do you really want to delete diagram {name}?\n"
#~ "\n"
#~ "This will possibly delete diagram items\n"
#~ "that are not shown in other diagrams."
#~ msgstr ""
#~ "Biztosan törölni szeretné a(z) {name}-ábrát?\n"
#~ "\n"
#~ "Ez esetleg törli azokat az ábraelemeket,\n"
#~ "amelyek más ábrákon nem szerepelnek."

#~ msgid ""
#~ "Add and edit class attributes according to UML syntax.\n"
#~ "Attribute syntax examples\n"
#~ "- attr\n"
#~ "- + attr: int\n"
#~ "- # /attr: int # a note\n"
#~ "\n"
#~ "Press Enter to edit item, Backspace/Delete to remove item.\n"
#~ "Use -/= to move items up or down."
#~ msgstr ""
#~ "Az osztályattribútumak hozzáadása és "
#~ "szerkesztése az UML szintaxisa szerint.\n"
#~ ""
#~ "Példák attribútum szintaxisra\n"
#~ "- attr\n"
#~ "- + attr: int\n"
#~ "- # /attr: int # a jegyzet\n"
#~ "\n"
#~ "Nyomja meg az ENTER gombot az elem"
#~ " szerkesztéséhez, a visszatörlés "
#~ "(BACKSPACE)/előretörlés (DEL) billentyűt az "
#~ "elem eltávolításához.\n"
#~ "A -/= gombokkal mozgathatja az elemeket felfelé vagy lefelé."

#~ msgid ""
#~ "Add and edit class operations according to UML syntax.\n"
#~ "Operation syntax examples\n"
#~ "- call()\n"
#~ "- + call(a: int, b: str) # a note\n"
#~ "- # call(a: int, b: str): bool\n"
#~ "\n"
#~ "Press Enter to edit item, Backspace/Delete to remove item.\n"
#~ "Use -/= to move items up or down."
#~ msgstr ""
#~ "Az osztályműveletek hozzáadása és szerkesztése"
#~ " az UML szintaxisa szerint.\n"
#~ "Példák a műveleti szintaxisra\n"
#~ "- call()\n"
#~ "- + call(a: int, b: str) # a jegyzet\n"
#~ "- # call(a: int, b: str): bool\n"
#~ "\n"
#~ "Nyomja meg az ENTER gombot az elem"
#~ " szerkesztéséhez, a visszatörlés "
#~ "(BACKSPACE)/előretörlés (DEL) billentyűt az "
#~ "elem eltávolításához.\n"
#~ "A -/= gombokkal mozgathatja az elemeket felfelé vagy lefelé."

#~ msgid "{name} diagram"
#~ msgstr "{name}-ábra"

#~ msgid "Partition Names"
#~ msgstr "Felosztás nevek"

#~ msgid ""
#~ "Enter attribute name and multiplicity, for example\n"
#~ "- name\n"
#~ "+ name [1]\n"
#~ "- name [1..2]\n"
#~ "~ 1..2\n"
#~ "- [1..2]"
#~ msgstr ""
#~ "Adja meg például az attribútum nevét és a többszörösséget\n"
#~ "- név\n"
#~ "+ név [1]\n"
#~ "- név [1..2]\n"
#~ "~ 1..2\n"
#~ "- [1..2]"

#~ msgid ""
#~ "Add and edit class attributes according to UML syntax.\n"
#~ "Attribute syntax examples\n"
#~ "- attr\n"
#~ "- + attr: int\n"
#~ "- # /attr: int\n"
#~ "\n"
#~ "Press ENTER to edit item, BS/DEL to remove item.\n"
#~ "Use -/= to move items up or down."
#~ msgstr ""
#~ "Az osztályattribútumak hozzáadása és "
#~ "szerkesztése az UML szintaxisa szerint.\n"
#~ ""
#~ "Példák attribútum szintaxisra\n"
#~ "- attr\n"
#~ "- + attr: int\n"
#~ "- # /attr: int\n"
#~ "\n"
#~ "Nyomja meg az ENTER gombot az elem"
#~ " szerkesztéséhez, a visszatörlés "
#~ "(BACKSPACE)/előretörlés (DEL) billentyűt az "
#~ "elem eltávolításához.\n"
#~ "A -/= gombokkal mozgathatja az elemeket felfelé vagy lefelé."

#~ msgid ""
#~ "Add and edit class operations according"
#~ " to UML syntax. Operation syntax "
#~ "examples\n"
#~ "- call()\n"
#~ "- + call(a: int, b: str)\n"
#~ "- # call(a: int: b: str): bool\n"
#~ "\n"
#~ "Press ENTER to edit item, BS/DEL to remove item.\n"
#~ "Use -/= to move items up or down."
#~ msgstr ""
#~ "Az osztályműveletek hozzáadása és szerkesztése"
#~ " az UML szintaxisa szerint.\n"
#~ "Példák a műveleti szintaxisra\n"
#~ "- hívás()\n"
#~ "- + hívás(a: int, b: str) # a jegyzet\n"
#~ "- # hívás(a: int, b: str): bool\n"
#~ "\n"
#~ "Nyomja meg az ENTER gombot az elem"
#~ " szerkesztéséhez, a visszatörlés "
#~ "(BACKSPACE)/előretörlés (DEL) billentyűt az "
#~ "elem eltávolításához.\n"
#~ "A -/= gombokkal mozgathatja az elemeket felfelé vagy lefelé."

#~ msgid ""
#~ "Add and edit enumeration literals according to UML syntax.\n"
#~ "Enumeration literal syntax examples\n"
#~ "- enum\n"
#~ "\n"
#~ "Press ENTER to edit item, BS/DEL to remove item.\n"
#~ "Use -/= to move items up or down."
#~ msgstr ""
#~ "A felsorolási literálok hozzáadása és "
#~ "szerkesztése az UML szintaxisa szerint.\n"
#~ ""
#~ "Példák a felsorolás szó szerinti szintaxisaira\n"
#~ "- enum\n"
#~ "\n"
#~ "Nyomja meg az ENTER gombot az elem"
#~ " szerkesztéséhez, a visszatörlés "
#~ "(BACKSPACE)/előretörlés (DEL) billentyűt az "
#~ "elem eltávolításához.\n"
#~ "A -/= gombokkal mozgathatja az elemeket felfelé vagy lefelé."

#~ msgid "Paste"
#~ msgstr "Beillesztés"

#~ msgid "Named Element"
#~ msgstr "Nevezett elem"

#~ msgid "Paste (link)"
#~ msgstr "Beillesztés (hivatkozás)"

#~ msgid "4. Implementation Level"
#~ msgstr "4. Megvalósítási szint"

#~ msgid "Concept diagram"
#~ msgstr "Fogalmi ábra"

#~ msgid "Open Gaphor Model"
#~ msgstr "Gaphor-modell megnyitása"

#~ msgid "Recently opened models"
#~ msgstr "Legutóbb megnyitott modellek"

#~ msgid "Create a new model from a template"
#~ msgstr "Új modell létrehozása sablonból"

#~ msgid "Open a Gaphor Model"
#~ msgstr "Gaphor-modell megnyitása"

#~ msgid "Gaphor - Open Model"
#~ msgstr "Modell megnyitása - Gaphor"

#~ msgid "Gaphor - Create a New Model"
#~ msgstr "Új modell létrehozása - Gaphor"

#~ msgid "Settings"
#~ msgstr "Beállítások"

#~ msgid "upperBound"
#~ msgstr "Felső határérték"

#~ msgid "ordering"
#~ msgstr "Sorrend"

#~ msgid "Components"
#~ msgstr "Összetevők"

#~ msgid ""
#~ "Drag to diagram is (temporarily) limited"
#~ " to Classifiers, Packages, and Properties,"
#~ " not {type}."
#~ msgstr ""
#~ "Az ábra húzása (ideiglenesen) csak "
#~ "osztályozókra, csomagokra és tulajdonságokra "
#~ "korlátozódik, nem pedig {type}."

#~ msgid "Recent Model…"
#~ msgstr "Legutóbbi modell…"

#~ msgid "Open Existing Model…"
#~ msgstr "Meglévő modell megnyitása…"

#~ msgid "A {} can’t be part of a {}."
#~ msgstr "A(z) {} nem lehet része a következőnek: {}."

#~ msgid "Default Region"
#~ msgstr "Alapértelmezett régió"

#~ msgid "Application"
#~ msgstr "Alkalmazás"

#~ msgid "New Window"
#~ msgstr "Új ablak"

#~ msgid "Open"
#~ msgstr "Megnyitás"

#~ msgid "Save As"
#~ msgstr "Mentés másként"

#~ msgid "Diagrams"
#~ msgstr "Ábrák"

#~ msgid "Edit"
#~ msgstr "Szerkesztés"

#~ msgid "Delete"
#~ msgstr "Törlés"

#~ msgid "S"
#~ msgstr "S"

#~ msgid "A"
#~ msgstr "A"

#~ msgid "Save changes before closing?"
#~ msgstr "Menti a módosításokat a bezárás előtt?"

#~ msgid "Closing will cause any unsaved changes to be discarded."
#~ msgstr "A bezárás következtében a nem mentett módosítások elvesznek majd."

#~ msgid "Close without saving changes"
#~ msgstr "Bezárás a módosítások mentése nélkül"

#~ msgid "Open a Recent Model"
#~ msgstr "Legutóbbi modell megnyitása"

#~ msgid "main"
#~ msgstr "fő"

#~ msgid "edited"
#~ msgstr "szerkesztett"

#~ msgid ""
#~ "Add a model element from the tool"
#~ " box (bottom left) to the diagram."
#~ " Here you will see it's properties"
#~ " appear.\n"
#~ "\n"
#~ "This pane can be hidden by clicking the pane icon in the header.\n"
#~ "\n"
#~ "<b>Tip:</b> Most elements in the toolbox"
#~ " have a keyboard shortcut (e.g. \"c\""
#~ " for Class).\n"
#~ "Tool selection only works from the "
#~ "diagram. If a tool does not get"
#~ " selected, click on the diagram once"
#~ " (so it's focused) and then hit "
#~ "the shortcut key.\n"
#~ "\n"
#~ "<b>Tip:</b> To search for an element "
#~ "in the model browser (top left), "
#~ "select an element in the model "
#~ "browser and start typing. A search "
#~ "box will automatically appear.\n"
#~ msgstr ""
#~ "Adjon hozzá egy modellelemet az "
#~ "eszköztárból az ábrához. Itt láthatja a"
#~ " tulajdonságait.\n"
#~ "\n"
#~ "Ez a panel elrejthető a ceruza ikonra kattintva a fejlécben.\n"
#~ "\n"
#~ "<b>Tipp:</b> az eszköztár legtöbb elemében "
#~ "van billentyűparancs (pl. „c” az "
#~ "osztályhoz).\n"
#~ "A szerszámválasztás csak az ábrából "
#~ "működik. Ha egy eszköz nem kijelölt, "
#~ "kattintson egyszer az ábrára (tehát "
#~ "fókuszban van), majd nyomja meg a "
#~ "gyorsbillentyűt.\n"
#~ "\n"
#~ "<b>Tipp:</b> Ha elemet szeretne keresni "
#~ "a fa nézetben, válasszon ki egy "
#~ "elemet a faszerkezetes nézetben, és "
#~ "kezdjen el gépelni. Egy keresőmező "
#~ "önműködően megjelenik.\n"

#~ msgid ""
#~ "<b>Tip:</b> Most elements in the toolbox"
#~ " have a keyboard shortcut (e.g. \"c\""
#~ " for Class).    Tool selection only "
#~ "works from the diagram. If a tool"
#~ " does not get selected, click on "
#~ "the diagram once (so it's focused) "
#~ "and then hit the shortcut key."
#~ msgstr ""<|MERGE_RESOLUTION|>--- conflicted
+++ resolved
@@ -7,17 +7,15 @@
 msgstr ""
 "Project-Id-Version: PROJECT VERSION\n"
 "Report-Msgid-Bugs-To: EMAIL@ADDRESS\n"
-<<<<<<< HEAD
-"POT-Creation-Date: 2023-01-25 19:23+0100\n"
-"PO-Revision-Date: 2023-01-25 17:49+0000\n"
-=======
 "POT-Creation-Date: 2023-01-25 18:48+0100\n"
 "PO-Revision-Date: 2023-01-27 21:39+0000\n"
->>>>>>> 5f625557
 "Last-Translator: ovari <ovari123@zoho.com>\n"
 "Language-Team: Hungarian <https://hosted.weblate.org/projects/gaphor/gaphor/"
 "hu/>\n"
 "Language: hu\n"
+"Language-Team: Hungarian "
+"<https://hosted.weblate.org/projects/gaphor/gaphor/hu/>\n"
+"Plural-Forms: nplurals=2; plural=n != 1;\n"
 "MIME-Version: 1.0\n"
 "Content-Type: text/plain; charset=utf-8\n"
 "Content-Transfer-Encoding: 8bit\n"
@@ -2185,11 +2183,7 @@
 msgid "Show Tips"
 msgstr "Tippek megjelenítése"
 
-<<<<<<< HEAD
 #: gaphor/ui/elementeditor.glade:59 gaphor/ui/elementeditor.ui:44
-=======
-#: gaphor/ui/elementeditor.glade:63 gaphor/ui/elementeditor.ui:49
->>>>>>> 5f625557
 msgid ""
 "Add a model element from the tool box (bottom left) to the diagram. Here "
 "you will see it's properties appear."
@@ -2206,6 +2200,11 @@
 "does not get selected, click on the diagram once (so it's focused) and "
 "then hit the shortcut key."
 msgstr ""
+"Adjon hozzá egy modellelemet az eszköztárból (bal alsó) az ábrához. Itt "
+"láthatja a tulajdonságait.\n"
+"\n"
+"Ez a panel elrejthető található ablaktábla ikonra kattintva a fejlécben.\n"
+"\n"
 
 #: gaphor/ui/elementeditor.glade:90
 msgid ""
@@ -2214,13 +2213,6 @@
 "will automatically appear.\n"
 "            "
 msgstr ""
-<<<<<<< HEAD
-=======
-"Adjon hozzá egy modellelemet az eszköztárból (bal alsó) az ábrához. Itt "
-"láthatja a tulajdonságait.\n"
-"\n"
-"Ez a panel elrejthető található ablaktábla ikonra kattintva a fejlécben.\n"
-"\n"
 "<b>Tipp:</b> az eszköztár legtöbb elemében van billentyűparancs (pl. „c” az "
 "osztályhoz).\n"
 "A szerszámválasztás csak az ábrából működik. Ha egy eszköz nem kijelölt, "
@@ -2230,7 +2222,6 @@
 "<b>Tipp:</b> Ha elemet szeretne keresni a fa nézetben, válasszon ki egy "
 "elemet a faszerkezetes nézetben, és kezdjen el gépelni. Egy keresőmező "
 "önműködően megjelenik.\n"
->>>>>>> 5f625557
 
 #: gaphor/ui/elementeditor.glade:128 gaphor/ui/elementeditor.ui:100
 #: gaphor/ui/help/shortcuts.ui:123
