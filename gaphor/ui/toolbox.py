"""The Toolbox which is the tool palette.

This is the toolbox in the lower left of the screen.
"""

import logging
from typing import Optional, Sequence, Tuple

from gi.repository import Gdk, GLib, Gtk

from gaphor.abc import ActionProvider
from gaphor.core import gettext
from gaphor.diagram.diagramtoolbox import ToolDef
from gaphor.diagram.diagramtoolbox_actions import toolbox_actions
from gaphor.services.eventmanager import event_handler
from gaphor.ui.abc import UIComponent
from gaphor.ui.event import ProfileSelectionChanged

log = logging.getLogger(__name__)


class Toolbox(UIComponent, ActionProvider):

    TARGET_STRING = 0
    TARGET_TOOLBOX_ACTION = 1
    DND_TARGETS = [
        Gtk.TargetEntry.new("STRING", Gtk.TargetFlags.SAME_APP, TARGET_STRING),
        Gtk.TargetEntry.new("text/plain", Gtk.TargetFlags.SAME_APP, TARGET_STRING),
        Gtk.TargetEntry.new(
            "gaphor/toolbox-action", Gtk.TargetFlags.SAME_APP, TARGET_TOOLBOX_ACTION
        ),
    ]

    title = gettext("Toolbox")

    def __init__(self, event_manager, main_window, properties):
        self.event_manager = event_manager
        self.main_window = main_window
        self.properties = properties
        self._toolbox: Optional[Gtk.ToolPalette] = None
        self._toolbox_container: Optional[Gtk.ScrolledWindow] = None

    def open(self) -> Gtk.ScrolledWindow:
        profile = self.properties.get("profile", default="UML")
        toolbox = self.create_toolbox(toolbox_actions(profile))
        toolbox_container = self.create_toolbox_container(toolbox)
        self.event_manager.subscribe(self._on_profile_changed)
        self._toolbox = toolbox
        self._toolbox_container = toolbox_container
        return toolbox_container

    def close(self):
        if self._toolbox:
            self._toolbox.destroy()
            self._toolbox = None
        self.event_manager.unsubscribe(self._on_profile_changed)

    def create_toolbox_button(
        self, action_name: str, icon_name: str, label: str, shortcut: Optional[str]
    ) -> Gtk.ToggleToolButton:
        """Creates a tool button for the toolbox.

        Args:
            action_name (String): The action for the button.
            icon_name (String): The button icon.
            label (String): The label for the button.
            shortcut (String): The button shortcut.

        Returns: The Gtk.ToggleToolButton.

        """
        button = Gtk.ToggleToolButton.new()
        icon = Gtk.Image.new_from_icon_name(icon_name, Gtk.IconSize.BUTTON)
        button.set_icon_widget(icon)
        button.set_action_name("diagram.select-tool")
        button.set_action_target_value(GLib.Variant.new_string(action_name))
        if label:
            if shortcut:
                a, m = Gtk.accelerator_parse(shortcut)
                button.set_tooltip_text(f"{label} ({Gtk.accelerator_get_label(a, m)})")
            else:
                button.set_tooltip_text(f"{label}")

        # Enable Drag and Drop
        if action_name != "toolbox-pointer":
            inner_button = button.get_children()[0]
            inner_button.drag_source_set(
                Gdk.ModifierType.BUTTON1_MASK | Gdk.ModifierType.BUTTON3_MASK,
                self.DND_TARGETS,
                Gdk.DragAction.COPY | Gdk.DragAction.LINK,
            )
            inner_button.drag_source_set_icon_name(icon_name)
            inner_button.connect(
                "drag-data-get", self._button_drag_data_get, action_name
            )

        return button

    def create_toolbox(
        self, toolbox_actions: Sequence[Tuple[str, Sequence[ToolDef]]]
    ) -> Gtk.ToolPalette:
        """Create the Gtk.ToolPalette for the toolbox.

        Args:
            toolbox_actions: The diagramtoolbox actions.

        Returns: The Gtk.ToolPalette.

        """
        toolbox = Gtk.ToolPalette.new()
        toolbox.connect("destroy", self._on_toolbox_destroyed)

        collapsed = self.properties.get("toolbox-collapsed", {})

        def on_collapsed(widget, prop, index):
            collapsed[index] = widget.get_property("collapsed")
            self.properties.set("toolbox-collapsed", collapsed)

        for index, (title, items) in enumerate(toolbox_actions):
            tool_item_group = Gtk.ToolItemGroup.new(title)
            tool_item_group.set_property("collapsed", collapsed.get(index, False))
            tool_item_group.connect("notify::collapsed", on_collapsed, index)
            for action_name, label, icon_name, shortcut, *rest in items:
                button = self.create_toolbox_button(
                    action_name, icon_name, label, shortcut
                )
                tool_item_group.insert(button, -1)
                button.show_all()

            toolbox.add(tool_item_group)
            tool_item_group.show()

        toolbox.show()
        return toolbox

    def create_toolbox_container(self, toolbox: Gtk.ToolPalette) -> Gtk.ScrolledWindow:
        """Create a toolbox container.

<<<<<<< HEAD
        Args:
            toolbox: The Gtk.ToolPalette to add.

        Returns: The Gtk.ScrolledWindow.

        """
        toolbox_container = Gtk.ScrolledWindow()
        toolbox_container.set_policy(Gtk.PolicyType.NEVER, Gtk.PolicyType.AUTOMATIC)
        toolbox_container.set_shadow_type(Gtk.ShadowType.IN)
        toolbox_container.add(toolbox)
        toolbox_container.show()
        return toolbox_container

    @event_handler(ProfileSelectionChanged)
    def _on_profile_changed(self, event: ProfileSelectionChanged) -> None:
        """Reconfigures the toolbox based on the profile selected.

        When the combo box drop down to select the profile changes
        (UML, SysML, Safety), this event handler reconfigures the
        toolbox.

        Args:
            event: The ProfileSelectionChanged event.

        """
        toolbox = self.create_toolbox(toolbox_actions(event.profile))
        if self._toolbox_container:
            self._toolbox_container.remove(self._toolbox_container.get_child())
            self._toolbox_container.add(toolbox)
        self._toolbox = toolbox
=======
        scrolled_window = Gtk.ScrolledWindow()
        scrolled_window.set_policy(Gtk.PolicyType.NEVER, Gtk.PolicyType.AUTOMATIC)
        scrolled_window.add(toolbox)
        scrolled_window.show()
        return scrolled_window
>>>>>>> ff0da729

    def _on_toolbox_destroyed(self, widget):
        self._toolbox = None

    def _button_drag_data_get(self, button, context, data, info, time, action_name):
        """The drag-data-get event signal handler.

        The drag-data-get signal is emitted on the drag source when the drop
        site requests the data which is dragged.

        Args:
            button (Gtk.Button): The button that received the signal.
            context (Gdk.DragContext): The drag context.
            data (Gtk.SelectionData): The data to be filled with the dragged
                data.
            info (int): The info that has been registered with the target in
                the Gtk.TargetList
            time (int): The timestamp at which the data was received.

        """
        data.set(type=data.get_target(), format=8, data=action_name.encode())<|MERGE_RESOLUTION|>--- conflicted
+++ resolved
@@ -136,7 +136,6 @@
     def create_toolbox_container(self, toolbox: Gtk.ToolPalette) -> Gtk.ScrolledWindow:
         """Create a toolbox container.
 
-<<<<<<< HEAD
         Args:
             toolbox: The Gtk.ToolPalette to add.
 
@@ -145,7 +144,6 @@
         """
         toolbox_container = Gtk.ScrolledWindow()
         toolbox_container.set_policy(Gtk.PolicyType.NEVER, Gtk.PolicyType.AUTOMATIC)
-        toolbox_container.set_shadow_type(Gtk.ShadowType.IN)
         toolbox_container.add(toolbox)
         toolbox_container.show()
         return toolbox_container
@@ -167,13 +165,6 @@
             self._toolbox_container.remove(self._toolbox_container.get_child())
             self._toolbox_container.add(toolbox)
         self._toolbox = toolbox
-=======
-        scrolled_window = Gtk.ScrolledWindow()
-        scrolled_window.set_policy(Gtk.PolicyType.NEVER, Gtk.PolicyType.AUTOMATIC)
-        scrolled_window.add(toolbox)
-        scrolled_window.show()
-        return scrolled_window
->>>>>>> ff0da729
 
     def _on_toolbox_destroyed(self, widget):
         self._toolbox = None
