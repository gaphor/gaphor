--- conflicted
+++ resolved
@@ -53,18 +53,11 @@
         load_default_model(session)
 
     def active_session_is_new(self):
-<<<<<<< HEAD
         """If it's a new model, there is no state change (undo & redo) and no
         file name is defined."""
-=======
-        """
-        If it's a new model, there is no state change (undo & redo)
-        and no file name is defined.
-        """
         if not self.application.active_session:
             return False
 
->>>>>>> 5a314af5
         undo_manager = self.session.get_service("undo_manager")
         file_manager = self.session.get_service("file_manager")
 
