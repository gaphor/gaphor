from __future__ import annotations

from gi.repository import Gdk, Gio, GLib, GObject, Gtk

from gaphor.abc import ActionProvider, TreeItem, TreeModel
from gaphor.action import action
from gaphor.core import event_handler
from gaphor.core.modeling import Base, Diagram
from gaphor.diagram.deletable import deletable
from gaphor.diagram.diagramtoolbox import DiagramType
from gaphor.diagram.event import DiagramOpened, DiagramSelectionChanged
from gaphor.diagram.group import Root, RootType, change_owner, owner
from gaphor.diagram.tools.dnd import ElementDragData
from gaphor.event import Notification
from gaphor.i18n import gettext
from gaphor.services.modelinglanguage import ModelingLanguageChanged
from gaphor.transaction import Transaction
from gaphor.ui.abc import UIComponent
from gaphor.ui.actiongroup import create_action_group
from gaphor.ui.event import ElementOpened, ModelSelectionChanged
from gaphor.ui.treesearch import search, sorted_tree_walker

START_EDIT_DELAY = 100  # ms


class ModelBrowser(UIComponent, ActionProvider):
    def __init__(
        self, event_manager, component_registry, element_factory, modeling_language
    ):
        self.event_manager = event_manager
        self.component_registry = component_registry
        self.element_factory = element_factory
        self.modeling_language = modeling_language
        self.model: TreeModel | None = None
        self.search_bar = None
        self._selection_changed_id = 0
        self.sorter = None
        self.selection = None
        self.tree_view = None
        self.top_level = None

    def open(self):
        self.event_manager.subscribe(self.on_diagram_selection_changed)
        self.event_manager.subscribe(self.on_modeling_language_changed)

        model_type = self.modeling_language.model_browser_model
        model = self.component_registry.partial(model_type)(
            on_select=self._on_select, on_sync=self._on_sync
        )
        self.model = model

        tree_model = Gtk.TreeListModel.new(
            model.root,
            passthrough=False,
            autoexpand=False,
            create_func=model.child_model,
        )

        def tree_item_sort(a, b, *user_data):
            return model.tree_item_sort(a, b)

        self.sorter = Gtk.CustomSorter.new(tree_item_sort)
        tree_sorter = Gtk.TreeListRowSorter.new(self.sorter)
        sort_model = Gtk.SortListModel.new(tree_model, tree_sorter)
        self.selection = Gtk.MultiSelection.new(sort_model)

        factory = Gtk.SignalListItemFactory.new()
        factory.connect(
            "setup",
            list_item_factory_setup,
            self.selection,
            self.event_manager,
            self.modeling_language,
            model.template,
        )
        self.tree_view = Gtk.ListView.new(self.selection, factory)
        self.tree_view.set_vexpand(True)

        def selection_changed(selection, _position, _n_items):
            if element := get_first_selected_item(selection).get_item().element:
                self.event_manager.handle(ModelSelectionChanged(self, element))

        self._selection_changed_id = self.selection.connect(
            "selection-changed", selection_changed
        )

        def list_view_activate(list_view, position):
            if element := self.selection.get_item(position).get_item().element:  # type: ignore[union-attr]
                self.open_element(element)

        self.tree_view.connect("activate", list_view_activate)

        scrolled_window = Gtk.ScrolledWindow()
        scrolled_window.set_policy(Gtk.PolicyType.AUTOMATIC, Gtk.PolicyType.AUTOMATIC)
        scrolled_window.set_child(self.tree_view)

        action_group, shortcuts = create_action_group(self, "tree-view")
        scrolled_window.insert_action_group("tree-view", action_group)
        self.tree_view.add_controller(create_shortcut_controller(shortcuts))

        self.tree_view.add_controller(
            create_popup_controller(
                self.tree_view, self.selection, self.modeling_language
            )
        )

        self.search_bar = create_search_bar(SearchEngine(self.model, self.tree_view))

        self.search_bar.set_key_capture_widget(self.tree_view)

        box = Gtk.Box.new(Gtk.Orientation.VERTICAL, 0)
        box.append(self.search_bar)
        box.append(scrolled_window)
        self.top_level = box

        return box

    def close(self):
        self.event_manager.unsubscribe(self.on_diagram_selection_changed)
        self.event_manager.unsubscribe(self.on_modeling_language_changed)
        if self.model:
            self.model.shutdown()
        self.model = None
        self.search_bar = None
        self._selection_changed_id = 0
        self.sorter = None
        self.selection = None
        self.tree_view = None
        self.top_level = None

    def select_element(self, element: Base) -> int | None:
        assert self.model
        return select_element(self.model, self.tree_view, element)

    def select_element_quietly(self, element):
        """Select element, but do not trigger a ModelSelectionChanged event."""
        if not self.selection:
            return

        self.selection.handler_block(self._selection_changed_id)
        try:
            self.select_element(element)
        finally:
            self.selection.handler_unblock(self._selection_changed_id)

    def get_selected_elements(self) -> list[Base]:
        assert self.model
        return get_selected_elements(self.selection)

    def get_selected_element(self) -> Base | None:
        assert self.model
        return next(iter(self.get_selected_elements()), None)

    def open_element(self, element):
        assert element
        if isinstance(element, Diagram):
            self.event_manager.handle(DiagramOpened(element))
        else:
            self.event_manager.handle(ElementOpened(element))

    def _on_select(self, element):
        self.select_element_quietly(element)

    def _on_sync(self):
        if self.sorter:
            self.sorter.changed(Gtk.SorterChange.DIFFERENT)

    @action(name="tree-view.open")
    def tree_view_open_selected(self):
        element = self.get_selected_element()
        self.open_element(element)

    @action(name="tree-view.show-in-diagram")
    def tree_view_show_in_diagram(self, diagram_id: str) -> None:
        element = self.element_factory.lookup(diagram_id)
        self.event_manager.handle(DiagramOpened(element))

    @action(name="tree-view.rename", shortcut="F2")
    def tree_view_rename_selected(self):
        if row_item := get_first_selected_item(self.selection):
            tree_item = row_item.get_item()
            GLib.timeout_add(START_EDIT_DELAY, tree_item.start_editing)

    def _diagram_type_or(self, id: str, default_diagram: DiagramType) -> DiagramType:
        return next(
            (dt for dt in self.modeling_language.diagram_types if dt.id == id),
            default_diagram,
        )

    @action(name="win.create-diagram")
    def tree_view_create_diagram(self, diagram_kind: str):
        element: Base | RootType | None = self.get_selected_element()

        with Transaction(self.event_manager):
            diagram_type = self._diagram_type_or(
                diagram_kind, DiagramType(diagram_kind, "New Diagram", ())
            )
            try:
                diagram = diagram_type.create(
                    self.element_factory, None if element is Root else element
                )
                diagram.name = diagram.gettext("New Diagram")
            except TypeError as e:
                self.event_manager.handle(Notification(str(e)))
                return
        self.select_element(diagram)
        self.event_manager.handle(DiagramOpened(diagram))
        self.tree_view_rename_selected()

    def element_type(self, id: str):
        return next(
            el_type
            for el_type in self.modeling_language.element_types
            if el_type.id == id
        )

    @action(name="tree-view.create-element")
    def tree_view_create_element(self, id: str):
        own = self.get_selected_element()
        element_def = self.element_type(id)

        with Transaction(self.event_manager):
            element = self.element_factory.create(element_def.element_type)
            element.name = element_def.name
            if own:
                change_owner(own, element)

            self.select_element(element)
            self.tree_view_rename_selected()

    @action(name="tree-view.delete", shortcut="Delete")
    def tree_view_delete(self):
        with Transaction(self.event_manager):
            for element in self.get_selected_elements():
                if deletable(element):
                    element.unlink()

    @action(name="win.search", shortcut="<Primary>f")
    def tree_view_search(self):
        if self.search_bar:
            self.search_bar.set_search_mode(True)

    @action(name="win.show-in-model-browser")
    def show_in_model_browser(self, id: str):
        if element := self.element_factory.lookup(id):
            self.select_element(element)

    @event_handler(DiagramSelectionChanged)
    def on_diagram_selection_changed(self, event):
        if not event.focused_item:
            return
        if element := event.focused_item.subject:
            self.select_element_quietly(element)

    @event_handler(ModelingLanguageChanged)
    def on_modeling_language_changed(self, event: ModelingLanguageChanged) -> None:
        """Reconfigures the model browser based on the modeling language selected."""
        if (not self.top_level) or type(
            self.model
        ) is self.modeling_language.model_browser_model:
            return

        bin = self.top_level.get_parent()
        self.close()
        widget = self.open()
        if bin:
            bin.set_child(widget)


class SearchEngine:
    def __init__(self, model, tree_view):
        self.model = model
        self.tree_view = tree_view
        self.selection = self.tree_view.get_model()

    def text_changed(self, search_text):
        selected_item = get_first_selected_item(self.selection)
        if next_item := search(
            search_text,
            sorted_tree_walker(
                self.model,
                start_tree_item=selected_item and selected_item.get_item(),
                from_current=True,
            ),
        ):
            select_element(self.model, self.tree_view, next_item.element)

    def search_next(self, search_text):
        selected_item = get_first_selected_item(self.selection)
        if next_item := search(
            search_text,
            sorted_tree_walker(
                self.model,
                start_tree_item=selected_item and selected_item.get_item(),
                from_current=False,
            ),
        ):
            select_element(self.model, self.tree_view, next_item.element)


def get_selected_elements(selection: Gtk.SelectionModel) -> list[Base]:
    bitset = selection.get_selection()
    return [
        e
        for n in range(bitset.get_size())
        if (e := selection.get_item(bitset.get_nth(n)).get_item().element)
    ]


def get_first_selected_item(selection):
    bitset = selection.get_selection()
    pos = bitset.get_nth(0)
    return selection.get_item(pos)


def select_element(
    model: TreeModel, tree_view: Gtk.ListView, element: Base, unselect_rest=True
) -> int | None:
    def expand_up_to_element(element, expand=False) -> int | None:
        if element in (Root, None):
            return 0
        if (n := expand_up_to_element(owner(element), expand=True)) is None:
            return None
        while row := selection.get_item(n):
            item: TreeItem = row.get_item()
            if model.should_expand(item, element):
                row.set_expanded(True)
            elif item.element is element:
                if expand:
                    row.set_expanded(True)
                return n
            n += 1
        return None

    selection = tree_view.get_model()
    pos = expand_up_to_element(element)
    if pos is not None:
        selection.select_item(pos, unselect_rest)
        tree_view.activate_action("list.scroll-to-item", GLib.Variant.new_uint32(pos))
    return pos


def create_search_bar(search_engine: SearchEngine):
    def on_search_changed(entry):
        search_engine.text_changed(entry.get_text())

    def on_search_next(entry):
        search_engine.search_next(entry.get_text())

    search_entry = Gtk.SearchEntry.new()
    search_entry.connect("search-changed", on_search_changed)
    search_entry.connect("activate", on_search_next)
    search_entry.connect("next-match", on_search_next)
    search_bar = Gtk.SearchBar.new()
    search_bar.set_child(search_entry)
    search_bar.connect_entry(search_entry)
    search_bar.set_show_close_button(True)

    return search_bar


def create_shortcut_controller(shortcuts):
    ctrl = Gtk.ShortcutController.new_for_model(shortcuts)
    ctrl.set_scope(Gtk.ShortcutScope.LOCAL)
    return ctrl


def create_popup_controller(tree_view, selection, modeling_language):
    menus: dict[str, Gtk.PopoverMenu] = {}

    def on_show_popup(ctrl, n_press, x, y):
        if not ctrl.get_last_event().triggers_context_menu():
            return

        selection.unselect_all()
        language_name = modeling_language.active_modeling_language
        menu = menus.get(language_name)
        if not menu:
            menu = Gtk.PopoverMenu.new_from_model(
                toplevel_popup_model(modeling_language)
            )
            menu.set_parent(tree_view)
            menu.set_has_arrow(False)
            menus[language_name] = menu

        gdk_rect = Gdk.Rectangle()
        gdk_rect.x = x
        gdk_rect.y = y
        gdk_rect.width = gdk_rect.height = 1

        menu.set_pointing_to(gdk_rect)
        menu.popup()

    ctrl = Gtk.GestureClick.new()
    ctrl.set_button(0)
    ctrl.connect("pressed", on_show_popup)
    return ctrl


def toplevel_popup_model(modeling_language) -> Gio.Menu:
    model = create_diagram_types_model(modeling_language)

    part = Gio.Menu.new()
    part.append(gettext("New _Package"), "tree-view.create-package")
    model.prepend_section(None, part)
    return model


def list_item_factory_setup(
    _factory, list_item, selection, event_manager, modeling_language, template
):
    builder = Gtk.Builder()
    builder.set_current_object(list_item)
    builder.extend_with_template(
        list_item,
        type(list_item).__gtype__,
        template,
        -1,
    )
    row = builder.get_object("row")
    row.menu = None

    def on_show_popup(ctrl, n_press, x, y):
        if not ctrl.get_last_event().triggers_context_menu():
            return

        list_item.get_child().activate_action(
            "list.select-item",
            GLib.Variant.new_tuple(
                GLib.Variant.new_uint32(list_item.get_position()),
                GLib.Variant.new_boolean(False),
                GLib.Variant.new_boolean(False),
            ),
        )
        element = list_item.get_item().get_item().element
        if not element:
            return

        if not row.menu:
            row.menu = Gtk.PopoverMenu.new_from_model(
                popup_model(element, modeling_language)
            )
            row.menu.set_parent(row)
        else:
            row.menu.set_menu_model(popup_model(element, modeling_language))
        row.menu.popup()

    ctrl = Gtk.GestureClick.new()
    ctrl.set_button(0)
    ctrl.connect("pressed", on_show_popup)
    row.add_controller(ctrl)

    drag_source = Gtk.DragSource.new()
    drag_source.set_actions(Gdk.DragAction.MOVE | Gdk.DragAction.COPY)
    drag_source.connect("prepare", list_item_drag_prepare, list_item, selection)
    drag_source.connect("drag-begin", list_item_drag_begin, list_item)
    row.add_controller(drag_source)

    drop_target = Gtk.DropTarget.new(ElementDragData.__gtype__, Gdk.DragAction.COPY)
    drop_target.set_preload(True)
    drop_target.connect("accept", list_item_drop_accept, list_item)
    drop_target.connect("motion", list_item_drop_motion, list_item)
    drop_target.connect("leave", list_item_drop_leave, list_item)
    drop_target.connect("drop", list_item_drop_drop, list_item, event_manager)
    row.add_controller(drop_target)

    def done_editing(text_field, should_commit):
        list_item.get_item().get_item().editing = False
        if should_commit:
            tree_item = list_item.get_item().get_item()
            with Transaction(event_manager):
                tree_item.editable_text = text_field.editable_text

    builder.get_object("text").connect("done-editing", done_editing)


def list_item_drag_prepare(
    source: Gtk.DragSource,
    x: int,
    y: int,
    list_item: Gtk.ListItem,
    selection: Gtk.SelectionModel,
) -> Gdk.ContentProvider | None:
    elements = get_selected_elements(selection)
    under_cursor = list_item.get_item().get_item().element

    if not elements or under_cursor not in elements:
        elements = [under_cursor]

    v = GObject.Value(ElementDragData.__gtype__, ElementDragData(elements=elements))
    return Gdk.ContentProvider.new_for_value(v)


def list_item_drag_begin(
    source: Gtk.DragSource,
    drag: Gdk.Drag,
    list_item: Gtk.ListItem,
) -> None:
    tree_item = list_item.get_item().get_item()
    display = Gdk.Display.get_default()
    theme_icon = Gtk.IconTheme.get_for_display(display).lookup_icon(
        tree_item.icon,
        None,
        24,
        1,
        Gtk.TextDirection.NONE,
        Gtk.IconLookupFlags.FORCE_SYMBOLIC,
    )
    source.set_icon(theme_icon, 0, 0)


def list_item_drop_accept(
    target: Gtk.DropTarget, drop: Gdk.Drop, list_item: Gtk.ListItem
) -> bool:
    return drop.get_formats().contain_gtype(ElementDragData.__gtype__)  # type: ignore[no-any-return]
    # Should check if grouping is possible: return dest_element is None or can_group(dest_element, element)


def list_item_drop_motion(
    target: Gtk.DropTarget, x: int, y: int, list_item: Gtk.ListItem
) -> Gdk.DragAction:
    widget = target.get_widget()
    if y < 4:
        widget.add_css_class("move-element-above")
    else:
        widget.remove_css_class("move-element-above")

    return Gdk.DragAction.COPY


def list_item_drop_leave(
    target: Gtk.DropTarget, list_item: Gtk.ListItem
) -> Gdk.DragAction:
    widget = target.get_widget()
    widget.remove_css_class("move-element-above")


def list_item_drop_drop(
    target: Gtk.DropTarget,
    value: ElementDragData,
    x: int,
    y: int,
    list_item: Gtk.ListItem,
    event_manager,
) -> Gdk.DragAction:
    list_item_drop_leave(target, list_item)

    tree_item = list_item.get_item().get_item()
    dest_element = tree_item.element
    if y < 4:
        dest_element = owner(dest_element)
        if dest_element is Root:
            dest_element = None

    with Transaction(event_manager) as tx:
        # This view is concerned with owner relationships.
        # Let's check if the owner relation has actually changed,
        # Otherwise roll back, to not confuse the user.
        for element in value.elements:
            if not change_owner(dest_element, element):
                tx.rollback()
                return False

    return True


def popup_model(element, modeling_language):
    model = Gio.Menu.new()

    part = Gio.Menu.new()

    part.append(
        gettext("_Open") if isinstance(element, Diagram) else gettext("Add to diagram"),
        "tree-view.open",
    )
    part.append(gettext("_Rename"), "tree-view.rename")
    model.append_section(None, part)

    part = Gio.Menu.new()
    diagram_submenu = create_diagram_types_model(modeling_language, element)
    if diagram_submenu.get_n_items():
        part.append_submenu(gettext("New _Diagram"), diagram_submenu)

    if any(
        isinstance(element, element_type.allowed_owning_elements)
        for element_type in modeling_language.element_types
    ):
        part.append_submenu(
            gettext("New _Element"),
            create_element_types_model(modeling_language, element),
        )
    model.append_section(None, part)

    part = Gio.Menu.new()
    part.append(gettext("De_lete"), "tree-view.delete")
    model.append_section(None, part)

    if not element:
        return model

    part = Gio.Menu.new()
    for presentation in element.presentation:
        if diagram := presentation.diagram:
            menu_item = Gio.MenuItem.new(
                gettext("Show in “{diagram}”").format(diagram=diagram.name),
                "tree-view.show-in-diagram",
            )
            menu_item.set_attribute_value("target", GLib.Variant.new_string(diagram.id))
            part.append_item(menu_item)

        # Play it safe with an (arbitrary) upper bound
        if part.get_n_items() > 29:
            break

    if part.get_n_items() > 0:
        model.append_section(None, part)
    return model


def create_diagram_types_model(modeling_language, element=None):
    model = Gio.Menu.new()

    part = Gio.Menu.new()
    for diagram_type in modeling_language.diagram_types:
        if diagram_type.allowed(element):
            menu_item = Gio.MenuItem.new(
                gettext(diagram_type.name), "win.create-diagram"
            )
            menu_item.set_attribute_value(
                "target", GLib.Variant.new_string(diagram_type.id)
            )
            part.append_item(menu_item)

    if part.get_n_items():
        model.append_section(None, part)

<<<<<<< HEAD
    part = Gio.Menu.new()
    menu_item = Gio.MenuItem.new(gettext("Generic Diagram"), "win.create-diagram")
    menu_item.set_attribute_value("target", GLib.Variant.new_string(""))
    part.append_item(menu_item)
    model.append_section(None, part)
=======
    if not isinstance(element, Diagram):
        part = Gio.Menu.new()
        menu_item = Gio.MenuItem.new(
            gettext("New Generic Diagram"), "win.create-diagram"
        )
        menu_item.set_attribute_value("target", GLib.Variant.new_string(""))
        part.append_item(menu_item)
        model.append_section(None, part)
>>>>>>> 9cd39769

    return model


def create_element_types_model(modeling_language, element):
    model = Gio.Menu.new()

    for id, name, _, allowed_owning_elements in modeling_language.element_types:
        if isinstance(element, allowed_owning_elements):
            menu_item = Gio.MenuItem.new(gettext(name), "tree-view.create-element")
            menu_item.set_attribute_value("target", GLib.Variant.new_string(id))
            model.append_item(menu_item)

    return model<|MERGE_RESOLUTION|>--- conflicted
+++ resolved
@@ -634,22 +634,12 @@
     if part.get_n_items():
         model.append_section(None, part)
 
-<<<<<<< HEAD
-    part = Gio.Menu.new()
-    menu_item = Gio.MenuItem.new(gettext("Generic Diagram"), "win.create-diagram")
-    menu_item.set_attribute_value("target", GLib.Variant.new_string(""))
-    part.append_item(menu_item)
-    model.append_section(None, part)
-=======
     if not isinstance(element, Diagram):
         part = Gio.Menu.new()
-        menu_item = Gio.MenuItem.new(
-            gettext("New Generic Diagram"), "win.create-diagram"
-        )
+        menu_item = Gio.MenuItem.new(gettext("Generic Diagram"), "win.create-diagram")
         menu_item.set_attribute_value("target", GLib.Variant.new_string(""))
         part.append_item(menu_item)
         model.append_section(None, part)
->>>>>>> 9cd39769
 
     return model
 
