--- conflicted
+++ resolved
@@ -1,12 +1,6 @@
 """Defines a status window class for displaying the progress of a queue."""
 
-<<<<<<< HEAD
-from __future__ import annotations
-
 from gi.repository import GLib, Gtk, Pango
-=======
-from gi.repository import Gtk, Pango
->>>>>>> 1e3d5fa9
 
 
 class StatusWindow:
@@ -45,17 +39,6 @@
         self.window.set_modal(True)
         self.window.set_resizable(False)
         self.window.set_decorated(False)
-<<<<<<< HEAD
-=======
-
-    def display(self):
-        if not self.window:
-            self.init_window()
-
-        assert self.window
-
->>>>>>> 1e3d5fa9
-        self.window.present()
 
     def progress(self, percentage: int):
         """Update progress percentage (0..100)."""
