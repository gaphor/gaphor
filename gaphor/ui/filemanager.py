"""The file service is responsible for loading and saving the user data."""

from __future__ import annotations

import logging
import tempfile
from collections.abc import Callable
from functools import partial
from pathlib import Path

from gi.repository import Adw, Gio, Gtk

from gaphor import UML
from gaphor.abc import ActionProvider, Service
from gaphor.asyncio import TaskOwner, sleep
from gaphor.babel import translate_model
from gaphor.core import action, event_handler, gettext
from gaphor.core.changeset.compare import compare
from gaphor.core.modeling import Diagram, ElementFactory, ModelReady, StyleSheet
from gaphor.event import (
    ModelSaved,
    SessionCreated,
    SessionShutdown,
    SessionShutdownRequested,
)
from gaphor.storage import storage
from gaphor.storage.mergeconflict import split_ours_and_theirs
from gaphor.storage.parser import MergeConflictDetected
from gaphor.ui.errordialog import error_dialog
from gaphor.ui.filedialog import GAPHOR_FILTER, save_file_dialog
from gaphor.ui.statuswindow import StatusWindow

DEFAULT_EXT = ".gaphor"
MAX_RECENT = 10

log = logging.getLogger(__name__)


def error_message(e):
    if not isinstance(e, IOError):
        return gettext(
            "Gaphor was not able to store the model, probably due to an internal error:\n{exc}\nIf you think this is a bug, please contact the developers."
        ).format(exc=str(e))
    if e.errno == 13:
        return gettext(
            "You do not have the permissions necessary to save the model.\nPlease check that you typed the location correctly and try again."
        )
    elif e.errno == 28:
        return gettext(
            "You do not have enough free space on the device to save the model.\nPlease free up some disk space and try again or save it in a different location."
        )
    return gettext(
        "The model cannot be stored at this location:\n{exc}\nPlease check that you typed the location correctly and try again."
    ).format(exc=str(e))


def load_default_model(element_factory):
    element_factory.flush()
    with element_factory.block_events():
        element_factory.create(StyleSheet)
        model = element_factory.create(UML.Package)
        model.name = gettext("New model")
        diagram = element_factory.create(Diagram)
        diagram.element = model
        diagram.name = gettext("New diagram")


class FileManager(Service, ActionProvider, TaskOwner):
    """The file service, responsible for loading and saving Gaphor models."""

    def __init__(self, event_manager, element_factory, modeling_language, main_window):
        """File manager constructor.

        There is no current filename yet.
        """
        super().__init__()
        self.event_manager = event_manager
        self.element_factory = element_factory
        self.modeling_language = modeling_language
        self.main_window = main_window
        self._filename: Path | None = None
        self._monitor: Gio.Monitor | None = None

        event_manager.subscribe(self._on_session_shutdown_request)
        event_manager.subscribe(self._on_session_created)

    def shutdown(self):
        """Called when shutting down the file manager service."""
        self.cancel_background_task()
        self.event_manager.unsubscribe(self._on_session_shutdown_request)
        self.event_manager.unsubscribe(self._on_session_created)

    @property
    def filename(self) -> Path | None:
        """Return the current file name.

        This method is used by the filename property.
        """
        return self._filename

    @filename.setter
    def filename(self, filename: Path | str | None):
        """Sets the current file name.

        This method is used by the filename property.
        """

        if filename != self._filename:
            self._filename = Path(filename) if filename else None

    def load_template(self, template):
        translated_model = translate_model(template)
        storage.load(translated_model, self.element_factory, self.modeling_language)
        self.event_manager.handle(ModelReady(self))

    async def load(self, filename: Path):
        """Load the Gaphor model from the supplied file name.

        A status window displays the loading progress. The load
        generator updates the progress queue.  The loader is passed to a
        GIdleThread which executes the load generator. If loading is
        successful, the filename is set.
        """
        # First claim file name, so any other files will be opened in a different session
        self.filename = filename

        status_window = StatusWindow(
            gettext("Loading…"),
            gettext("Loading model from {filename}").format(filename=filename),
            parent=self.parent_window,
        )

<<<<<<< HEAD
        def done():
            status_window.done()
            if on_load_done:
                on_load_done()
            else:
                self.event_manager.handle(ModelReady(self, filename=filename))

        for _ in self._load_async(filename, status_window.progress, done):
            pass
=======
        try:
            await self._load_async(filename, status_window.progress)
        finally:
            status_window.destroy()
        self.event_manager.handle(ModelReady(self, filename=filename))
>>>>>>> 1e3d5fa9

    @action("file-reload")
    def reload(self):
        if self.filename and self.filename.exists():
            self.element_factory.flush()

            async def _reload(filename: Path):
                await self.load(filename)
                self.event_manager.handle(ModelReady(self))

            self.create_background_task(_reload(self.filename))

    async def merge(
        self,
        ancestor_filename: Path,
        current_filename: Path,
        incoming_filename: Path,
    ):
        status_window = StatusWindow(
            gettext("Loading…"),
            gettext("Loading current and incoming model"),
            parent=self.parent_window,
        )

        def progress(percentage, completed=0):
            status_window.progress(completed + percentage / 3)

        try:
            log.debug("Loading current model from %s", current_filename)
            await self._load_async(current_filename, progress)

            log.debug("Loading ancestor model from %s", ancestor_filename)
            ancestor_element_factory = ElementFactory()
            await self._load_async(
                ancestor_filename,
                partial(progress, completed=33),
                element_factory=ancestor_element_factory,
            )

            log.debug("Loading incoming model from %s", incoming_filename)
            incoming_element_factory = ElementFactory()
            await self._load_async(
                incoming_filename,
                partial(progress, completed=66),
                element_factory=incoming_element_factory,
<<<<<<< HEAD
            ):
                pass

        def incoming_done():
            try:
                log.debug("Comparing models")
                with self.element_factory.block_events():
                    list(
                        compare(
                            self.element_factory,
                            ancestor_element_factory,
                            incoming_element_factory,
                        )
                    )

                if on_load_done:
                    on_load_done()
            finally:
                status_window.done()
=======
            )
>>>>>>> 1e3d5fa9

            log.debug("Comparing models")
            with self.element_factory.block_events():
                list(
                    compare(
                        self.element_factory,
                        ancestor_element_factory,
                        incoming_element_factory,
                    )
                )
        finally:
            status_window.destroy()

    async def _load_async(
        self,
        filename: Path,
        progress: Callable[[int], None] | None = None,
        element_factory=None,
    ):
        factory = element_factory or self.element_factory
        try:
            with filename.open(encoding="utf-8", errors="replace") as file_obj:
                for percentage in storage.load_generator(
                    file_obj,
                    factory,
                    self.modeling_language,
                ):
                    if progress:
                        progress(percentage)
                    await sleep(0)
        except MergeConflictDetected:
            self.filename = None
            await self.resolve_merge_conflict(filename)
        except Exception:
            self.filename = None
            await error_dialog(
                message=gettext("Unable to open model “{filename}”.").format(
                    filename=filename
                ),
                secondary_message=gettext(
                    "This file does not contain a valid Gaphor model."
                ),
                window=self.parent_window,
            )
            self.event_manager.handle(SessionShutdown())

    async def resolve_merge_conflict(self, filename: Path):
        temp_dir = tempfile.TemporaryDirectory()
        ancestor_filename = Path(temp_dir.name) / f"ancestor-{filename.name}"
        current_filename = Path(temp_dir.name) / f"current-{filename.name}"
        incoming_filename = Path(temp_dir.name) / f"incoming-{filename.name}"
        with (
            ancestor_filename.open("wb") as ancestor_file,
            current_filename.open("wb") as current_file,
            incoming_filename.open("wb") as incoming_file,
        ):
            split = split_ours_and_theirs(
                filename, ancestor_file, current_file, incoming_file
            )

        if split:
            answer = await resolve_merge_conflict_dialog(self.parent_window)
            if answer == "cancel":
                self.event_manager.handle(SessionShutdown())
            elif answer == "current":
                await self.load(current_filename)
            elif answer == "incoming":
                await self.load(incoming_filename)
            elif answer == "manual":
                await self.merge(ancestor_filename, current_filename, incoming_filename)
            else:
                raise ValueError(f"Unknown resolution for merge conflict: {answer}")

            temp_dir.cleanup()
            self.filename = filename
            self.event_manager.handle(
                ModelReady(self, filename=filename, modified=True)
            )
        else:
            await error_dialog(
                message=gettext("Unable to open model “{filename}”.").format(
                    filename=filename.name
                ),
                secondary_message=gettext(
                    "This file does not contain a valid Gaphor model."
                ),
                window=self.parent_window,
            )
            self.event_manager.handle(SessionShutdown())

    async def save(self, filename):
        """Save the current model to the specified file name.

        Before writing the model file, this will verify that there are
        no orphan references. It will also verify that the filename has
        the correct extension. A status window is displayed while the
        save operation is executed.
        """

        if not filename or (filename.exists() and not filename.is_file()):
            return

        status_window = StatusWindow(
            gettext("Saving…"),
            gettext("Saving model to {filename}").format(filename=filename),
            parent=self.parent_window,
        )

<<<<<<< HEAD
        @g_async()
        def async_saver():
            try:
                with filename.open("w", encoding="utf-8") as out:
                    for percentage in storage.save_generator(out, self.element_factory):
                        status_window.progress(percentage)
                        yield
                self.event_manager.handle(ModelSaved(filename))
            except Exception as e:
                error_handler(
                    message=gettext("Unable to save model “{filename}”.").format(
                        filename=filename
                    ),
                    secondary_message=error_message(e),
                    window=self.parent_window,
                )
                raise
            else:
                self.filename = filename
            finally:
                status_window.done()
            if on_save_done:
                on_save_done()

        for _ in async_saver():
            pass
=======
        try:
            with filename.open("w", encoding="utf-8") as out:
                for percentage in storage.save_generator(out, self.element_factory):
                    status_window.progress(percentage)
                    await sleep(0)
            self.event_manager.handle(ModelSaved(filename))
        except Exception as e:
            await error_dialog(
                message=gettext("Unable to save model “{filename}”.").format(
                    filename=filename
                ),
                secondary_message=error_message(e),
                window=self.parent_window,
            )
            raise
        else:
            self.filename = filename
        finally:
            status_window.destroy()
>>>>>>> 1e3d5fa9

    @property
    def parent_window(self):
        return self.main_window.window if self.main_window else None

    @action(name="file-save", shortcut="<Primary>s")
    def action_save(self):
        """Save the file. Depending on if there is a file name, either perform
        the save directly or present the user with a save dialog box.

        Returns True if the saving actually succeeded.
        """

        if filename := self.filename:
            self.create_background_task(self.save(filename))
        else:
            self.action_save_as()

    @action(name="file-save-as", shortcut="<Primary><Shift>s")
    def action_save_as(self):
        """Save the model in the element_factory by allowing the user to select
        a file name."""

        async def save_as():
            filename = await save_file_dialog(
                gettext("Save Gaphor Model As"),
                self.filename or Path(gettext("New Model")).with_suffix(".gaphor"),
                parent=self.parent_window,
                filters=GAPHOR_FILTER,
            )
            await self.save(filename)

        self.create_background_task(save_as())

    @event_handler(SessionCreated)
    def _on_session_created(self, event: SessionCreated) -> None:
        if event.filename:

            async def _load(filename: Path):
                await self.load(filename)
                self.event_manager.handle(ModelReady(self))

            self.create_background_task(_load(event.filename))
        elif event.template:
            self.load_template(event.template)
        else:
            load_default_model(self.element_factory)
            self.event_manager.handle(ModelReady(self, filename=event.filename))

    @event_handler(SessionShutdownRequested)
    def _on_session_shutdown_request(self, event: SessionShutdownRequested) -> None:
        """Ask user to close window if the model has changed.

        The user is asked to either discard the changes, keep the
        application running or save the model and quit afterwards.
        """

        def confirm_shutdown():
            self.event_manager.handle(SessionShutdown())

        async def save_or_discard_changes():
            answer = await save_changes_before_close_dialog(self.parent_window)
            if answer == "save":
                if filename := self.filename:
                    await self.save(filename)
                    confirm_shutdown()
                else:
                    filename = await save_file_dialog(
                        gettext("Save Gaphor Model As"),
                        self.filename
                        or Path(gettext("New Model")).with_suffix(".gaphor"),
                        parent=self.parent_window,
                        filters=GAPHOR_FILTER,
                    )
                    if filename:
                        await self.save(filename)
                        confirm_shutdown()
            elif answer == "discard":
                confirm_shutdown()

        if self.main_window.model_changed:
            self.create_background_task(save_or_discard_changes())
        else:
            confirm_shutdown()


async def resolve_merge_conflict_dialog(window: Gtk.Window) -> str:
    dialog = Adw.MessageDialog.new(
        window,
        gettext("Resolve Merge Conflict?"),
    )
    dialog.set_body(
        gettext(
            "The model you are opening contains a merge conflict. Do you want to open the current model or the incoming change to the model?"
        )
    )
    dialog.add_response("cancel", gettext("Cancel"))
    dialog.add_response("manual", gettext("Open Merge Editor"))
    dialog.add_response("current", gettext("Open Current"))
    dialog.add_response("incoming", gettext("Open Incoming"))
    dialog.set_close_response("cancel")
    dialog.present()

    answer: str = await dialog.choose()
    dialog.set_transient_for(None)
    dialog.destroy()
    return answer


async def save_changes_before_close_dialog(window: Gtk.Window) -> str:
    title = gettext("Save Changes?")
    body = gettext(
        "The open model contains unsaved changes. Changes which are not saved will be permanently lost."
    )
    dialog = Adw.MessageDialog.new(
        window,
        title,
    )
    dialog.set_body(body)
    dialog.add_response("cancel", gettext("Cancel"))
    dialog.add_response("discard", gettext("Discard"))
    dialog.add_response("save", gettext("Save"))
    dialog.set_response_appearance("discard", Adw.ResponseAppearance.DESTRUCTIVE)
    dialog.set_response_appearance("save", Adw.ResponseAppearance.SUGGESTED)
    dialog.set_default_response("save")
    dialog.set_close_response("cancel")
    dialog.present()

    answer: str = await dialog.choose()
    dialog.set_transient_for(None)
    dialog.destroy()
    return answer<|MERGE_RESOLUTION|>--- conflicted
+++ resolved
@@ -130,23 +130,11 @@
             parent=self.parent_window,
         )
 
-<<<<<<< HEAD
-        def done():
-            status_window.done()
-            if on_load_done:
-                on_load_done()
-            else:
-                self.event_manager.handle(ModelReady(self, filename=filename))
-
-        for _ in self._load_async(filename, status_window.progress, done):
-            pass
-=======
         try:
             await self._load_async(filename, status_window.progress)
         finally:
-            status_window.destroy()
+            status_window.done()
         self.event_manager.handle(ModelReady(self, filename=filename))
->>>>>>> 1e3d5fa9
 
     @action("file-reload")
     def reload(self):
@@ -192,29 +180,7 @@
                 incoming_filename,
                 partial(progress, completed=66),
                 element_factory=incoming_element_factory,
-<<<<<<< HEAD
-            ):
-                pass
-
-        def incoming_done():
-            try:
-                log.debug("Comparing models")
-                with self.element_factory.block_events():
-                    list(
-                        compare(
-                            self.element_factory,
-                            ancestor_element_factory,
-                            incoming_element_factory,
-                        )
-                    )
-
-                if on_load_done:
-                    on_load_done()
-            finally:
-                status_window.done()
-=======
-            )
->>>>>>> 1e3d5fa9
+            )
 
             log.debug("Comparing models")
             with self.element_factory.block_events():
@@ -226,7 +192,7 @@
                     )
                 )
         finally:
-            status_window.destroy()
+            status_window.done()
 
     async def _load_async(
         self,
@@ -323,34 +289,6 @@
             parent=self.parent_window,
         )
 
-<<<<<<< HEAD
-        @g_async()
-        def async_saver():
-            try:
-                with filename.open("w", encoding="utf-8") as out:
-                    for percentage in storage.save_generator(out, self.element_factory):
-                        status_window.progress(percentage)
-                        yield
-                self.event_manager.handle(ModelSaved(filename))
-            except Exception as e:
-                error_handler(
-                    message=gettext("Unable to save model “{filename}”.").format(
-                        filename=filename
-                    ),
-                    secondary_message=error_message(e),
-                    window=self.parent_window,
-                )
-                raise
-            else:
-                self.filename = filename
-            finally:
-                status_window.done()
-            if on_save_done:
-                on_save_done()
-
-        for _ in async_saver():
-            pass
-=======
         try:
             with filename.open("w", encoding="utf-8") as out:
                 for percentage in storage.save_generator(out, self.element_factory):
@@ -369,8 +307,7 @@
         else:
             self.filename = filename
         finally:
-            status_window.destroy()
->>>>>>> 1e3d5fa9
+            status_window.done()
 
     @property
     def parent_window(self):
