"""
Load and save Gaphor models to Gaphors own XML format.

Three functions are exported:
load(filename)
    load a model from a file
save(filename)
    store the current model in a file
"""

__all__ = ["load", "save"]

import gc
import io
import logging
import os.path
import uuid

import gaphas

from gaphor import UML
from gaphor.application import Application
from gaphor.i18n import gettext
from gaphor.storage import diagramitems, parser
from gaphor.UML.collection import collection

FILE_FORMAT_VERSION = "3.0"
NAMESPACE_MODEL = "http://gaphor.sourceforge.net/model"

log = logging.getLogger(__name__)


def save(writer=None, factory=None, status_queue=None):
    for status in save_generator(writer, factory):
        if status_queue:
            status_queue(status)


def save_generator(writer, factory):  # noqa: C901
    """
    Save the current model using @writer, which is a
    gaphor.misc.xmlwriter.XMLWriter instance.
    """

    # Maintain a set of id's, one for elements, one for references.
    # Write only to file if references is a subset of elements

    def save_reference(name, value):
        """
        Save a value as a reference to another element in the model.
        This applies to both UML as well as canvas items.
        """
        # Save a reference to the object:
        if value.id:
            writer.startElement(name, {})
            writer.startElement("ref", {"refid": value.id})
            writer.endElement("ref")
            writer.endElement(name)

    def save_collection(name, value):
        """
        Save a list of references.
        """
        if len(value) > 0:
            writer.startElement(name, {})
            writer.startElement("reflist", {})
            for v in value:
                # save_reference(name, v)
                if v.id:
                    writer.startElement("ref", {"refid": v.id})
                    writer.endElement("ref")
            writer.endElement("reflist")
            writer.endElement(name)

    def save_value(name, value):
        """
        Save a value (attribute).
        """
        if value is not None:
            writer.startElement(name, {})
            writer.startElement("val", {})
            if isinstance(value, str):
                writer.characters(value)
            elif isinstance(value, bool):
                # Write booleans as 0/1.
                writer.characters(str(int(value)))
            else:
                writer.characters(str(value))
            writer.endElement("val")
            writer.endElement(name)

    def save_element(name, value):
        """
        Save attributes and references from items in the gaphor.UML module.
        A value may be a primitive (string, int), a gaphor.UML.collection
        (which contains a list of references to other UML elements) or a
        gaphas.Canvas (which contains canvas items).
        """
        if isinstance(value, (UML.Element, gaphas.Item)):
            save_reference(name, value)
        elif isinstance(value, collection):
            save_collection(name, value)
        elif isinstance(value, gaphas.Canvas):
            writer.startElement("canvas", {})
            value.save(save_canvasitem)
            writer.endElement("canvas")
        else:
            save_value(name, value)

    def save_canvasitem(name, value, reference=False):
        """
        Save attributes and references in a gaphor.diagram.* object.
        The extra attribute reference can be used to force UML
        """
        if isinstance(value, collection) or (
            isinstance(value, (list, tuple)) and reference is True
        ):
            save_collection(name, value)
        elif reference:
            save_reference(name, value)
        elif isinstance(value, gaphas.Item):
            writer.startElement(
                "item", {"id": value.id, "type": value.__class__.__name__}
            )
            value.save(save_canvasitem)

            # save subitems
            for child in value.canvas.get_children(value):
                save_canvasitem(None, child)

            writer.endElement("item")

        elif isinstance(value, UML.Element):
            save_reference(name, value)
        else:
            save_value(name, value)

    writer.startDocument()
    writer.startPrefixMapping("", NAMESPACE_MODEL)
    writer.startElementNS(
        (NAMESPACE_MODEL, "gaphor"),
        None,
        {
            (NAMESPACE_MODEL, "version"): FILE_FORMAT_VERSION,
            (NAMESPACE_MODEL, "gaphor-version"): Application.distribution.version,
        },
    )

    size = factory.size()
    n = 0
    for e in list(factory.values()):
        clazz = e.__class__.__name__
        assert e.id
        writer.startElement(clazz, {"id": str(e.id)})
        e.save(save_element)
        writer.endElement(clazz)

        n += 1
        if n % 25 == 0:
            yield (n * 100) / size

    # writer.endElement('gaphor')
    writer.endElementNS((NAMESPACE_MODEL, "gaphor"), None)
    writer.endPrefixMapping("")
    writer.endDocument()


def load_elements(elements, factory, gaphor_version="1.0.0", status_queue=None):
    for status in load_elements_generator(elements, factory, gaphor_version):
        if status_queue:
            status_queue(status)


def load_elements_generator(elements, factory, gaphor_version):  # noqa: C901
    """
    Load a file and create a model if possible.
    Exceptions: IOError, ValueError.
    """
<<<<<<< HEAD
    log.debug("Loading %d elements..." % len(elements))
=======
    log.debug(gettext("Loading %d elements...") % len(elements))
>>>>>>> 7940f987

    # The elements are iterated three times:
    size = len(elements) * 3

    def update_status_queue(_n=[0]):
        n = _n[0] = _n[0] + 1
        if n % 30 == 0:
            return (n * 100) / size

    # First create elements and canvas items in the factory
    # The elements are stored as attribute 'element' on the parser objects:

    def create_canvasitems(diagram, canvasitems, parent=None):
        """
        Canvas is a read gaphas.Canvas, items is a list of parser.canvasitem's
        """
        if version_lower_than(gaphor_version, (1, 1, 0)):
            new_canvasitems = upgrade_message_item_to_1_1_0(canvasitems)
            canvasitems.extend(new_canvasitems)
            for item in new_canvasitems:
                elements[item.id] = item

        for item in canvasitems:
            item = upgrade_canvas_item_to_1_0_2(item)
            if version_lower_than(gaphor_version, (1, 1, 0)):
                item = upgrade_presentation_item_to_1_1_0(item)
            cls = getattr(diagramitems, item.type)
            item.element = diagram.create_as(cls, item.id, parent=parent)
            create_canvasitems(diagram, item.canvasitems, parent=item.element)

    for id, elem in list(elements.items()):
        st = update_status_queue()
        if st:
            yield st
        if isinstance(elem, parser.element):
            cls = getattr(UML, elem.type)
            elem.element = factory.create_as(cls, id)
            if isinstance(elem.element, UML.Diagram):
                assert elem.canvas
                elem.element.canvas.block_updates = True
                create_canvasitems(elem.element, elem.canvas.canvasitems)
        elif not isinstance(elem, parser.canvasitem):
            raise ValueError(
                'Item with id "%s" and type %s can not be instantiated'
                % (id, type(elem))
            )

    # load attributes and create references:
    for id, elem in list(elements.items()):
        st = update_status_queue()
        if st:
            yield st
        # Ensure that all elements have their element instance ready...
        assert hasattr(elem, "element")

        # load attributes and references:
        for name, value in list(elem.values.items()):
            elem.element.load(name, value)

        for name, refids in list(elem.references.items()):
            if isinstance(refids, list):
                for refid in refids:
                    try:
                        ref = elements[refid]
                    except ValueError:
                        log.exception(
                            f"Invalid ID for reference ({refid}) for element {elem.type}.{name}"
                        )
                    else:
                        elem.element.load(name, ref.element)
            else:
                try:
                    ref = elements[refids]
                except ValueError:
                    log.exception(f"Invalid ID for reference ({refids})")
                else:
                    elem.element.load(name, ref.element)

    # Before version 0.7.2 there was only decision node (no merge nodes).
    # This node could have many incoming and outgoing flows (edges).
    # According to UML specification decision node has no more than one
    # incoming node.
    #
    # Now, we have implemented merge node, which can have many incoming
    # flows. We also support combining of decision and merge nodes as
    # described in UML specification.
    #
    # Data model, loaded from file, is updated automatically, so there is
    # no need for special function.

    for d in factory.select(lambda e: isinstance(e, UML.Diagram)):
        # update_now() is implicitly called when lock is released
        d.canvas.block_updates = False

    # do a postload:
    for id, elem in list(elements.items()):
        st = update_status_queue()
        if st:
            yield st
        elem.element.postload()


def load(filename, factory, status_queue=None):
    """
    Load a file and create a model if possible.
    Optionally, a status queue function can be given, to which the
    progress is written (as status_queue(progress)).
    """
    for status in load_generator(filename, factory):
        if status_queue:
            status_queue(status)


def load_generator(filename, factory):
    """
    Load a file and create a model if possible.
    This function is a generator. It will yield values from 0 to 100 (%)
    to indicate its progression.
    """
    if isinstance(filename, io.IOBase):
        log.info("Loading file from file descriptor")
    else:
        log.info("Loading file %s" % os.path.basename(filename))
    try:
        # Use the incremental parser and yield the percentage of the file.
        loader = parser.GaphorLoader()
        for percentage in parser.parse_generator(filename, loader):
            if percentage:
                yield percentage / 2
            else:
                yield percentage
        elements = loader.elements
        gaphor_version = loader.gaphor_version

    except OSError:
        log.exception("File could no be parsed")
        raise

    if version_lower_than(gaphor_version, (0, 17, 0)):
        raise ValueError(
            "Gaphor model version should be at least 0.17.0 (found {})".format(
                gaphor_version
            )
        )

    log.info("Read %d elements from file" % len(elements))

    factory.flush()
    gc.collect()
    with factory.block_events():
        try:
            for percentage in load_elements_generator(
                elements, factory, gaphor_version
            ):
                if percentage:
                    yield percentage / 2 + 50
                else:
                    yield percentage
            gc.collect()
            yield 100
        except Exception as e:
            log.warning(f"file {filename} could not be loaded ({e})")
            raise
    factory.model_ready()


def version_lower_than(gaphor_version, version):
    """
    if version_lower_than('0.3.0', (0, 15, 0)):
       ...
    """
    parts = gaphor_version.split(".")
    try:
        return tuple(map(int, parts)) < version
    except ValueError:
        # We're having a -dev, -pre, -beta, -alpha or whatever version
        parts = parts[:-1]
        return tuple(map(int, parts)) <= version


def upgrade_canvas_item_to_1_0_2(item):
    if item.type == "MetaclassItem":
        item.type = "ClassItem"
    elif item.type == "SubsystemItem":
        item.type = "ComponentItem"
    return item


def upgrade_presentation_item_to_1_1_0(item):
    if "show_stereotypes_attrs" in item.values:
        if item.type in (
            "ClassItem",
            "InterfaceItem",
            "ArtifactItem",
            "ComponentItem",
            "NodeItem",
        ):
            item.values["show_stereotypes"] = item.values["show_stereotypes_attrs"]
        del item.values["show_stereotypes_attrs"]

    if "drawing-style" in item.values:
        if item.type == "InterfaceItem":
            item.values["folded"] = "1" if item.values["drawing-style"] == "3" else "0"
        del item.values["drawing-style"]

    if "show-attributes" in item.values and item.type in ("ClassItem", "InterfaceItem"):
        item.values["show_attributes"] = item.values["show-attributes"]
        del item.values["show-attributes"]

    if "show-operations" in item.values and item.type in ("ClassItem", "InterfaceItem"):
        item.values["show_operations"] = item.values["show-operations"]
        del item.values["show-operations"]

    return item


def clone_canvasitem(item, subject_id):
    assert not item.canvasitems, "Can not clone a canvas item with children"
    assert isinstance(item.references["subject"], str)
    new_item = parser.canvasitem(str(uuid.uuid1()), item.type)
    new_item.values = dict(item.values)
    new_item.references = dict(item.references)
    new_item.references["subject"] = subject_id
    return new_item


def upgrade_message_item_to_1_1_0(canvasitems):
    """
    Create new MessageItem's for each `message` and `inverted` message.
    """
    new_canvasitems = []
    for item in canvasitems:
        # new_canvasitems.append(item)
        if item.type == "MessageItem" and item.references.get("subject"):
            messages = item.references.get("message", [])
            inverted = item.references.get("inverted", [])
            if messages:
                del item.references["message"]
            if inverted:
                del item.references["inverted"]
            for m_id in messages:
                new_item = clone_canvasitem(item, m_id)
                new_canvasitems.append(new_item)
            for m_id in inverted:
                new_item = clone_canvasitem(item, m_id)
                new_canvasitems.append(new_item)
                # todo: invert handles, points will follow on connect
                (
                    new_item.references["head-connection"],
                    new_item.references["tail-connection"],
                ) = (
                    new_item.references["tail-connection"],
                    new_item.references["head-connection"],
                )
    return new_canvasitems<|MERGE_RESOLUTION|>--- conflicted
+++ resolved
@@ -176,11 +176,7 @@
     Load a file and create a model if possible.
     Exceptions: IOError, ValueError.
     """
-<<<<<<< HEAD
     log.debug("Loading %d elements..." % len(elements))
-=======
-    log.debug(gettext("Loading %d elements...") % len(elements))
->>>>>>> 7940f987
 
     # The elements are iterated three times:
     size = len(elements) * 3
