--- conflicted
+++ resolved
@@ -186,12 +186,11 @@
             )
         self.subsets.add(subset)
         assert isinstance(
-            subset, (association, derived)
+            subset, association | derived
         ), f"have element {subset}, expected association"
         subset.dependent_properties.add(self)
 
-    def propagate(self, event):
-        ...
+    def propagate(self, event): ...
 
 
 class attribute(umlproperty, Generic[T]):
@@ -698,16 +697,6 @@
         for s in subsets:
             self.add(s)
 
-<<<<<<< HEAD
-    def add(self, subset):
-        self.subsets.add(subset)
-        assert isinstance(
-            subset, association | derived
-        ), f"have element {subset}, expected association"
-        subset.dependent_properties.add(self)
-
-=======
->>>>>>> e23fea98
     def load(self, obj, value):
         raise ValueError(
             f"Derivedunion: Properties should not be loaded in a derived union {self.name}: {value}"
