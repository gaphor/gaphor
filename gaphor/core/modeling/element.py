--- conflicted
+++ resolved
@@ -4,13 +4,8 @@
 from __future__ import annotations
 
 import logging
-<<<<<<< HEAD
-from typing import TYPE_CHECKING, Iterator
-=======
-from collections.abc import Callable, Iterator
-from typing import TYPE_CHECKING, Protocol, TypeVar, overload
-from uuid import uuid1
->>>>>>> 098c7ff9
+from collections.abc import Iterator
+from typing import TYPE_CHECKING
 
 from gaphor.core.modeling.base import Base
 from gaphor.core.modeling.properties import (
@@ -71,174 +66,4 @@
         """Returns the qualified name of the element as a list."""
         qname = [e.name or "??" for e in self_and_owners(self)]
         qname.reverse()
-<<<<<<< HEAD
-        return qname
-=======
-        return qname
-
-    @classmethod
-    def umlproperties(cls) -> Iterator[umlproperty]:
-        """Iterate over all properties."""
-        umlprop = umlproperty
-        for propname in dir(cls):
-            if not propname.startswith("_"):
-                prop = getattr(cls, propname)
-                if isinstance(prop, umlprop):
-                    yield prop
-
-    def save(
-        self,
-        save_func: Callable[
-            [str, str | bool | int | Element | collection[Element]], None
-        ],
-    ) -> None:
-        """Save the state by calling ``save_func(name, value)``."""
-        for prop in self.umlproperties():
-            prop.save(self, save_func)  # type: ignore[arg-type]
-
-    def load(
-        self, name: str, value: str | bool | int | Element | collection[Element]
-    ) -> None:
-        """Loads value in name.
-
-        Make sure that after all elements are loaded, postload() should be called.
-        """
-        prop = getattr(type(self), name)
-        prop.load(self, value)
-
-    def __str__(self):
-        return f"<{self.__class__.__module__}.{self.__class__.__name__} element {self._id}>"
-
-    __repr__ = __str__
-
-    def postload(self) -> None:
-        """Fix up the odds and ends.
-
-        This is run after all elements are loaded.
-        """
-        for prop in self.umlproperties():
-            prop.postload(self)
-
-    def unlink(self) -> None:
-        """Unlink the element.
-
-        All the elements references are destroyed.
-        For composite associations, the associated elements are also unlinked.
-
-        The unlink lock is acquired while unlinking this element's
-        properties to avoid recursion problems.
-        """
-        if self._unlink_lock:
-            return
-
-        self._unlink_lock += 1
-
-        try:
-            self.inner_unlink(UnlinkEvent(self))
-        finally:
-            self._unlink_lock -= 1
-
-    def inner_unlink(self, unlink_event: UnlinkEvent):
-        for prop in self.umlproperties():
-            prop.unlink(self)
-
-        log.debug("unlinking %s", self)
-        self.handle(unlink_event)
-
-    def handle(self, event) -> None:
-        """Propagate incoming events.
-
-        This only works if the element has been created by an :class:`~gaphor.core.modeling.ElementFactory`
-        """
-        if model := self._model:
-            model.handle(event)
-
-    def watcher(self, default_handler: Handler | None = None) -> EventWatcherProtocol:
-        """Create a new watcher for this element.
-
-        Watchers provide a convenient way to get signalled when a property relative to
-        ``self`` has been changed.
-
-        To use a watcher, the element should be created by a properly wired up :class:`~gaphor.core.modeling.ElementFactory``.
-
-        This example is purely illustrative:
-
-        >>> element = Element()
-        >>> watcher = element.watcher(default_handler=print)
-        >>> watcher.watch("note")  # Watch for changed on element.note
-        """
-        if model := self._model:
-            return model.watcher(self, default_handler)
-        return DummyEventWatcher()
-
-    def isKindOf(self, class_: type[Element]) -> bool:
-        """Returns :const:`True` if the object is an instance of ``class_``."""
-        return isinstance(self, class_)
-
-    def isTypeOf(self, other: Element) -> bool:
-        """Returns :const:`True` if the object is of the same type as the ``other``."""
-        return isinstance(self, type(other))
-
-    def __setattr__(self, key, value):
-        if key.startswith("_") or hasattr(self.__class__, key):
-            super().__setattr__(key, value)
-        else:
-            raise AttributeError(
-                f"Property {self.__class__.__name__}.{key} does not exist"
-            )
-
-
-class DummyEventWatcher:
-    def watch(self, path: str, handler: Handler | None = None) -> DummyEventWatcher:
-        return self
-
-    def unsubscribe_all(self, *_args) -> None:
-        pass
-
-
-T = TypeVar("T", bound=Element)
-
-Handler = Callable[[ElementUpdated], None]
-
-
-class RepositoryProtocol(Protocol):
-    def create(self, type: type[T]) -> T: ...
-
-    def create_as(self, type: type[T], id: str) -> T: ...
-
-    @overload
-    def select(self, expression: Callable[[Element], bool]) -> Iterator[Element]: ...
-
-    @overload
-    def select(self, type_: type[T]) -> Iterator[T]: ...
-
-    @overload
-    def select(self, expression: None) -> Iterator[Element]: ...
-
-    def lookup(self, id: str) -> Element | None: ...
-
-    def watcher(
-        self, element: Element, default_handler: Handler | None = None
-    ) -> EventWatcherProtocol: ...
-
-    def handle(self, event: object) -> None: ...
-
-
-class EventWatcherProtocol(Protocol):
-    def watch(
-        self, path: str, handler: Handler | None = None
-    ) -> EventWatcherProtocol: ...
-
-    def unsubscribe_all(self) -> None: ...
-
-
-def swap_element_type(element: Element, new_class: type[Element]) -> None:
-    """A "trick" to swap the element type.
-
-    Used in certain cases where the underlying element type may change.
-    """
-    if element.__class__ is not new_class:
-        old_class = element.__class__
-        element.__class__ = new_class
-        element.handle(ElementTypeUpdated(element, old_class))
->>>>>>> 098c7ff9
+        return qname