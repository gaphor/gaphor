"""The core modeling events."""


class RevertibleEvent:
    """Base type for all events that can be reversed.

    This event can be used as "low level" event for anything that should
    be revertible/undoable.
    """

    def __init__(self, element):
        self.element = element

    def revert(self, target):
        """Reverse whatever caused the event.

        `target` Is the element the action should be performed upon,
        which may be a different element than the one that caused the
        event.
        """
        raise NotImplementedError("Method {self}.revert() has not been implemented")


class ElementUpdated:
    """Generic event fired when element state changes."""

    def __init__(self, element, property):
        self.element = element
        self.property = property


class AttributeUpdated(ElementUpdated):
    """An attribute has changed value."""

    def __init__(self, element, attribute, old_value, new_value):
        """Constructor.

        The element parameter is the element with the changing
        attribute.  The attribute parameter is the parameter element
        that changed.  The old_value is the old value of the attribute
        and the new_value is the new value of the attribute.
        """

        super().__init__(element, attribute)
        self.old_value = old_value
        self.new_value = new_value


class AssociationUpdated(ElementUpdated):
    """An association element has changed."""

    def __init__(self, element, association):
        """Constructor.

        The element parameter is the element the association is changing
        from.  The association parameter is the changed association
        element.
        """

        super().__init__(element, association)


class AssociationSet(AssociationUpdated):
    """An association element has been set."""

    def __init__(self, element, association, old_value, new_value):
        """Constructor.

        The element parameter is the element setting the association
        element.  The association parameter is the association element
        being set.  The old_value parameter is the old association and
        the new_value parameter is the new association.
        """

        super().__init__(element, association)
        self.old_value = old_value
        self.new_value = new_value


class AssociationAdded(AssociationUpdated):
    """An association element has been added."""

    def __init__(self, element, association, new_value):
        """Constructor.

        The element parameter is the element the association has been
        added to.  The association parameter is the association element
        being added.
        """

        super().__init__(element, association)
        self.new_value = new_value


class AssociationDeleted(AssociationUpdated):
    """An association element has been deleted."""

    def __init__(self, element, association, old_value, index):
        """Constructor.

        The element parameter is the element the association has been
        deleted from.  The association parameter is the deleted
        association element.
        """

        super().__init__(element, association)
        self.old_value = old_value
        self.index = index


class DerivedUpdated(AssociationUpdated):
    """A derived property has changed."""


class DerivedSet(AssociationSet, DerivedUpdated):
    """A generic derived set event."""

    def __init__(self, element, association, old_value, new_value):
        """Constructor.

        The element parameter is the element to which the derived set
        belongs.  The association parameter is the association of the
        derived set.
        """

        super().__init__(element, association, old_value, new_value)


class DerivedAdded(AssociationAdded, DerivedUpdated):
    """A derived property has been added."""

    def __init__(self, element, association, new_value):
        """Constructor.

        The element parameter is the element to which the derived
        property belongs.  The association parameter is the association
        of the derived property.
        """

        super().__init__(element, association, new_value)


class DerivedDeleted(AssociationDeleted, DerivedUpdated):
    """A derived property has been deleted."""

    def __init__(self, element, association, old_value):
        """Constructor.

        The element parameter is the element to which the derived
        property belongs.  The association parameter is the association
        of the derived property.
        """

        super().__init__(element, association, old_value, index=-1)


class RedefinedSet(AssociationSet):
    """A redefined property has been set."""

    def __init__(self, element, association, old_value, new_value):
        """Constructor.

        The element parameter is the element to which the property
        belongs.  The association parameter is association of the
        property.
        """

        super().__init__(element, association, old_value, new_value)


class RedefinedAdded(AssociationAdded):
    """A redefined property has been added."""

    def __init__(self, element, association, new_value):
        """Constructor.

        The element parameter is the element to which the property
        belongs.  The association parameter is the association of the
        property.
        """

        super().__init__(element, association, new_value)


class RedefinedDeleted(AssociationDeleted):
    """A redefined property has been deleted."""

    def __init__(self, element, association, old_value, index):
        """Constructor.

        The element parameter is the element to which the property
        belongs.  The association parameter is the association of the
        property.
        """

        super().__init__(element, association, old_value, index)


<<<<<<< HEAD
class ModelChanged:
    """Emitted when the model changes."""

    def __init__(self, service):
        self.service = service


class ElementCreated(ModelChanged):
=======
class ElementTypeUpdated(ElementUpdated):
    def __init__(self, element, old_class):
        super().__init__(element, None)
        self.old_class = old_class
        self.new_class = element.__class__


class ElementCreated(ServiceEvent):
>>>>>>> 191ddf5e
    """An element has been created."""

    def __init__(self, service, element, diagram=None):
        """Constructor.

        The service parameter is the service responsible for creating
        the element.  The element parameter is the element being
        created.
        """
        super().__init__(service)
        self.element = element
        self.diagram = diagram


class ElementDeleted(ModelChanged):
    """An element has been deleted."""

    def __init__(self, service, element, diagram=None):
        """Constructor.

        The service parameter is the service responsible for deleting
        the element.  The element parameter is the element being
        deleted.
        """
        super().__init__(service)
        self.element = element
        self.diagram = diagram


class ModelReady(ModelChanged):
    """A generic element factory event."""

    def __init__(self, service, modified=False):
        """Constructor.

        The service parameter is the service the emitted the event.
        """
        super().__init__(service)
        self.modified = modified


class ModelFlushed(ModelChanged):
    """The element factory has been flushed."""

    def __init__(self, service):
        """Constructor.

        The service parameter is the service responsible for flushing
        the factory.
        """
        super().__init__(service)


class DiagramUpdateRequested:
    """Event fired when a diagram needs updating.

    Instead of updating directly, this event is emited so
    diagrams can be updated in bulk."""

    def __init__(self, diagram):
        self.diagram = diagram<|MERGE_RESOLUTION|>--- conflicted
+++ resolved
@@ -196,16 +196,6 @@
         super().__init__(element, association, old_value, index)
 
 
-<<<<<<< HEAD
-class ModelChanged:
-    """Emitted when the model changes."""
-
-    def __init__(self, service):
-        self.service = service
-
-
-class ElementCreated(ModelChanged):
-=======
 class ElementTypeUpdated(ElementUpdated):
     def __init__(self, element, old_class):
         super().__init__(element, None)
@@ -213,8 +203,14 @@
         self.new_class = element.__class__
 
 
-class ElementCreated(ServiceEvent):
->>>>>>> 191ddf5e
+class ModelChanged:
+    """Emitted when the model changes."""
+
+    def __init__(self, service):
+        self.service = service
+
+
+class ElementCreated(ModelChanged):
     """An element has been created."""
 
     def __init__(self, service, element, diagram=None):
