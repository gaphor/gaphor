--- conflicted
+++ resolved
@@ -187,16 +187,7 @@
 
         self._action_executed()
 
-<<<<<<< HEAD
     @action(name="edit-undo", shortcut="<Primary>z")
-=======
-    @action(
-        name="edit-undo",
-        label=gettext("_Undo"),
-        icon_name="edit-undo",
-        shortcut="<Primary>z",
-    )
->>>>>>> 7940f987
     def undo_transaction(self):
         if not self._undo_stack:
             return
@@ -227,14 +218,7 @@
         self._action_executed()
 
     @action(
-<<<<<<< HEAD
         name="edit-redo", shortcut="<Primary><Shift>z",
-=======
-        name="edit-redo",
-        label=gettext("_Redo"),
-        icon_name="edit-redo",
-        shortcut="<Primary><Shift>z",
->>>>>>> 7940f987
     )
     def redo_transaction(self):
         if not self._redo_stack:
