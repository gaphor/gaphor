"""Copy / Paste functionality."""

from typing import Set

from gi.repository import Gdk, Gtk

from gaphor.abc import ActionProvider, Service
from gaphor.core import Transaction, action
from gaphor.core.modeling import Presentation
from gaphor.diagram.copypaste import copy, paste
from gaphor.ui.event import DiagramSelectionChanged

copy_buffer: object = None


class CopyService(Service, ActionProvider):
    """Copy/Cut/Paste functionality required a lot of thinking:

    Store a list of DiagramItems that have to be copied in a global
    'copy-buffer'.

    - In order to make copy/paste work, the load/save functions should be
      generalized to allow a subset to be saved/loaded (which is needed
      anyway for exporting/importing stereotype Profiles).
    - How much data should be saved? An example use case is to copy a diagram
      item, remove it (the underlying UML element is removed), and then paste
      the copied item. The diagram should act as if we have placed a copy of
      the removed item on the diagram and make the UML element visible again.
    """

    def __init__(self, event_manager, element_factory, diagrams):
        self.event_manager = event_manager
        self.element_factory = element_factory
        self.diagrams = diagrams

<<<<<<< HEAD
        if Gtk.get_major_version() == 3:
            self.clipboard = Gtk.Clipboard.get_default(Gdk.Display.get_default())
            self._owner_change_id = self.clipboard.connect(
                "owner_change", self.on_clipboard_owner_change
            )
        else:
            # TODO: GTK4 - implement Gdk.Clipboard
            pass

    def shutdown(self):
        if Gtk.get_major_version() == 3:
            self.clipboard.disconnect(self._owner_change_id)
=======
        self.clipboard = Gtk.Clipboard.get_default(Gdk.Display.get_default())
        self._owner_change_id = self.clipboard.connect(
            "owner_change", self.on_clipboard_owner_change
        )

    def shutdown(self):
        self.clipboard.disconnect(self._owner_change_id)
>>>>>>> 5924c208

    if Gtk.get_major_version() == 3:

        def on_clipboard_owner_change(self, clipboard, event):
            view = self.diagrams.get_current_view()
            if view and not view.is_focus():
                global copy_buffer
                copy_buffer = set()

    def copy(self, items):
        global copy_buffer
        if items:
            copy_buffer = copy(items)

    def paste(self, diagram):
        """Paste items in the copy-buffer to the diagram."""
        with Transaction(self.event_manager):
            # Create new id's that have to be used to create the items:
            new_items: Set[Presentation] = paste(
                copy_buffer, diagram, self.element_factory.lookup
            )

            # move pasted items a bit, so user can see result of his action :)
            for item in new_items:
                if item.parent not in new_items:
                    item.matrix.translate(10, 10)

        return new_items

    @action(
        name="edit-copy",
        shortcut="<Primary>c",
    )
    def copy_action(self):
        view = self.diagrams.get_current_view()
        if view.is_focus():
            self.clipboard.set_text("", -1)
            items = view.selection.selected_items
            self.copy(items)

    @action(name="edit-cut", shortcut="<Primary>x")
    def cut_action(self):
        view = self.diagrams.get_current_view()
        if view.is_focus():
            self.clipboard.set_text("", -1)
            items = view.selection.selected_items
            self.copy(items)
            with Transaction(self.event_manager):
                for i in list(items):
                    i.unlink()

    @action(name="edit-paste", shortcut="<Primary>v")
    def paste_action(self):
        view = self.diagrams.get_current_view()
        diagram = self.diagrams.get_current_diagram()
        if not (view and view.is_focus()):
            return

        if not copy_buffer:
            return

        new_items = self.paste(diagram)

        selection = view.selection
        selection.unselect_all()
        selection.select_items(*new_items)

        self.event_manager.handle(DiagramSelectionChanged(view, None, new_items))<|MERGE_RESOLUTION|>--- conflicted
+++ resolved
@@ -33,11 +33,10 @@
         self.element_factory = element_factory
         self.diagrams = diagrams
 
-<<<<<<< HEAD
         if Gtk.get_major_version() == 3:
             self.clipboard = Gtk.Clipboard.get_default(Gdk.Display.get_default())
             self._owner_change_id = self.clipboard.connect(
-                "owner_change", self.on_clipboard_owner_change
+                "owner-change", self.on_clipboard_owner_change
             )
         else:
             # TODO: GTK4 - implement Gdk.Clipboard
@@ -46,15 +45,6 @@
     def shutdown(self):
         if Gtk.get_major_version() == 3:
             self.clipboard.disconnect(self._owner_change_id)
-=======
-        self.clipboard = Gtk.Clipboard.get_default(Gdk.Display.get_default())
-        self._owner_change_id = self.clipboard.connect(
-            "owner_change", self.on_clipboard_owner_change
-        )
-
-    def shutdown(self):
-        self.clipboard.disconnect(self._owner_change_id)
->>>>>>> 5924c208
 
     if Gtk.get_major_version() == 3:
 
