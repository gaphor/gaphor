--- conflicted
+++ resolved
@@ -169,18 +169,12 @@
 )
 
 sysml_element_types = (
-<<<<<<< HEAD
+    ElementCreateInfo("package", i18nize("Package"), Package, (Package,)),
     ElementCreateInfo("activity", i18nize("Activity"), Activity, (Package,)),
     ElementCreateInfo("actor", i18nize("Actor"), Actor, (Package,)),
     ElementCreateInfo("block", i18nize("Block"), Block, (Package,)),
     ElementCreateInfo("enumeration", i18nize("Enumeration"), Enumeration, (Package,)),
     ElementCreateInfo("interaction", i18nize("Interaction"), Interaction, (Package,)),
-=======
-    ElementCreateInfo("package", i18nize("New Package"), Package, (Package,)),
-    ElementCreateInfo("activity", i18nize("New Activity"), Activity, (Package,)),
-    ElementCreateInfo("actor", i18nize("New Actor"), Actor, (Package,)),
-    ElementCreateInfo("block", i18nize("New Block"), Block, (Package,)),
->>>>>>> 9cd39769
     ElementCreateInfo(
         "interfaceblock", i18nize("Interface Block"), InterfaceBlock, (Package,)
     ),
