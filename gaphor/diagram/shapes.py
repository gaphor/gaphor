--- conflicted
+++ resolved
@@ -321,7 +321,8 @@
     cr.move_to(15, -6)
     cr.line_to(0, 0)
     cr.line_to(15, 6)
-<<<<<<< HEAD
+    stroke(context, dash=False)
+    cr.restore()
 
 
 def draw_diamond(
@@ -336,8 +337,4 @@
     cr.line_to(x2, center_y)
     cr.line_to(center_x, y1)
     cr.line_to(x1, center_y)
-    stroke(context)
-=======
-    stroke(context, dash=False)
-    cr.restore()
->>>>>>> c86dd789
+    stroke(context)