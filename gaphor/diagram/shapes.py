--- conflicted
+++ resolved
@@ -8,17 +8,7 @@
 from gaphas.geometry import Rectangle
 
 from gaphor.diagram.style import Style, combined_style
-from gaphor.diagram.text import (
-<<<<<<< HEAD
-    FontStyle,
-    FontWeight,
-    Layout,
-=======
->>>>>>> 485c93bb
-    TextAlign,
-    VerticalAlign,
-    focus_box_pos,
-)
+from gaphor.diagram.text import Layout, TextAlign, VerticalAlign, focus_box_pos
 
 
 @dataclass(frozen=True)
