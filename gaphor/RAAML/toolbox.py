"""The action definition for the RAAML toolbox."""

from gaphor.diagram.diagramtoolbox import (
    DiagramType,
    DiagramTypes,
    ElementCreateInfo,
    ToolboxDefinition,
)
from gaphor.i18n import i18nize
from gaphor.RAAML.fta.ftatoolbox import fta
from gaphor.RAAML.raaml import Hazard, Loss, Situation, TopEvent
from gaphor.RAAML.stpa.stpatoolbox import stpa
from gaphor.UML.general.generaltoolbox import general_tools
from gaphor.UML.uml import Package

raaml_toolbox_actions: ToolboxDefinition = (
    general_tools,
    fta,
    stpa,
)

raaml_diagram_types: DiagramTypes = (
    DiagramType("fta", i18nize("FTA Diagram"), (fta,)),
    DiagramType("stpa", i18nize("STPA Diagram"), (stpa,)),
)

raaml_element_types = (
<<<<<<< HEAD
    ElementCreateInfo("topevent", i18nize("Top Event"), TopEvent, (Package,)),
    ElementCreateInfo("loss", i18nize("Loss"), Loss, (Package,)),
    ElementCreateInfo("hazard", i18nize("Hazard"), Hazard, (Package,)),
    ElementCreateInfo("situation", i18nize("Situation"), Situation, (Package,)),
=======
    ElementCreateInfo("package", i18nize("New Package"), Package, (Package,)),
    ElementCreateInfo("topevent", i18nize("New Top Event"), TopEvent, (Package,)),
    ElementCreateInfo("loss", i18nize("New Loss"), Loss, (Package,)),
    ElementCreateInfo("hazard", i18nize("New Hazard"), Hazard, (Package,)),
    ElementCreateInfo("situation", i18nize("New Situation"), Situation, (Package,)),
>>>>>>> 9cd39769
)<|MERGE_RESOLUTION|>--- conflicted
+++ resolved
@@ -25,16 +25,9 @@
 )
 
 raaml_element_types = (
-<<<<<<< HEAD
+    ElementCreateInfo("package", i18nize("Package"), Package, (Package,)),
     ElementCreateInfo("topevent", i18nize("Top Event"), TopEvent, (Package,)),
     ElementCreateInfo("loss", i18nize("Loss"), Loss, (Package,)),
     ElementCreateInfo("hazard", i18nize("Hazard"), Hazard, (Package,)),
     ElementCreateInfo("situation", i18nize("Situation"), Situation, (Package,)),
-=======
-    ElementCreateInfo("package", i18nize("New Package"), Package, (Package,)),
-    ElementCreateInfo("topevent", i18nize("New Top Event"), TopEvent, (Package,)),
-    ElementCreateInfo("loss", i18nize("New Loss"), Loss, (Package,)),
-    ElementCreateInfo("hazard", i18nize("New Hazard"), Hazard, (Package,)),
-    ElementCreateInfo("situation", i18nize("New Situation"), Situation, (Package,)),
->>>>>>> 9cd39769
 )