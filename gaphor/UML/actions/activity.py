from gaphor import UML
from gaphor.core.modeling.properties import attribute
from gaphor.diagram.presentation import (
    AttachedPresentation,
    Classified,
    ElementPresentation,
    connect,
    text_name,
)
from gaphor.diagram.shapes import Box, CssNode, Text, draw_border
from gaphor.diagram.support import represents
from gaphor.UML.compartments import text_stereotypes


@represents(UML.Activity)
class ActivityItem(Classified, ElementPresentation):
    def __init__(self, diagram, id=None):
        super().__init__(diagram, id, width=50, height=50)

        self.width = 100

<<<<<<< HEAD
        self.watch("subject[NamedElement].name", self.change_name).watch(
            "subject.appliedStereotype.classifier.name"
=======
        self.watch("subject[NamedElement].name").watch(
            "subject[Element].appliedStereotype.classifier.name"
>>>>>>> 017462e4
        ).watch("subject[Classifier].isAbstract", self.update_shapes).watch(
            "subject[Activity].node[ActivityParameterNode].parameter.name",
            self.update_parameters,
        ).watch(
            "subject[Activity].node[ActivityParameterNode].parameter.type.name",
            self.update_parameters,
        ).watch(
            "subject[Activity].node[ActivityParameterNode].parameter.typeValue",
            self.update_parameters,
        )

    def postload(self):
        super().postload()
        self.update_parameters()

    def update_shapes(self, event=None):
        self.shape = Box(
            text_stereotypes(self),
            text_name(self),
            draw=draw_border,
        )

    def update_parameters(self, event=None):
        diagram = self.diagram
        parameter_nodes = (
            [p for p in self.subject.node if isinstance(p, UML.ActivityParameterNode)]
            if self.subject
            else []
        )
        parameter_items = {
            i.subject: i
            for i in self.children
            if isinstance(i, ActivityParameterNodeItem)
        }

        for node in parameter_nodes:
            if node not in parameter_items:
                item = diagram.create(
                    ActivityParameterNodeItem, parent=self, subject=node
                )
                item.matrix.translate(0, 10)
                connect(item, item.handles()[0], self)

        for node in parameter_items:
            if node not in parameter_nodes:
                del self.children[parameter_items[node]]


@represents(UML.ActivityParameterNode)
class ActivityParameterNodeItem(AttachedPresentation[UML.ActivityParameterNode]):
    def __init__(self, diagram, id=None):
        super().__init__(
            diagram,
            id,
            shape=Box(
                CssNode(
                    "name",
                    None,
                    Text(
                        text=self._format_name,
                    ),
                ),
                draw=draw_border,
            ),
        )

        self.watch("subject[ActivityParameterNode].parameter.name").watch(
            "subject[ActivityParameterNode].parameter.type.name"
        ).watch("subject[ActivityParameterNode].parameter.direction").watch(
            "show_type"
        ).watch("show_direction")

    show_type: attribute[int] = attribute("show_type", int, default=False)
    show_direction: attribute[int] = attribute("show_direction", int, default=False)

    def update(self, context):
        self.width, self.height = super().update(context)

    def _format_name(self):
        if not (self.subject and self.subject.parameter):
            return ""
        parameter = self.subject.parameter
        name = parameter.name or ""
        type = (parameter.type.name) if self.show_type and parameter.type else None
        direction = parameter.direction if self.show_direction else None

        if type and direction:
            return f"{direction} {name}: {type}"
        elif type:
            return f"{name}: {type}"
        elif direction:
            return f"{direction} {name}"
        return name<|MERGE_RESOLUTION|>--- conflicted
+++ resolved
@@ -19,13 +19,8 @@
 
         self.width = 100
 
-<<<<<<< HEAD
         self.watch("subject[NamedElement].name", self.change_name).watch(
-            "subject.appliedStereotype.classifier.name"
-=======
-        self.watch("subject[NamedElement].name").watch(
             "subject[Element].appliedStereotype.classifier.name"
->>>>>>> 017462e4
         ).watch("subject[Classifier].isAbstract", self.update_shapes).watch(
             "subject[Activity].node[ActivityParameterNode].parameter.name",
             self.update_parameters,
