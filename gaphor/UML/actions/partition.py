"""Activity Partition item."""

from cairo import Context as CairoContext
from gaphas.geometry import Rectangle

from gaphor import UML
from gaphor.core.modeling import DrawContext
from gaphor.core.modeling.properties import association
from gaphor.core.styling import VerticalAlign
from gaphor.diagram.presentation import ElementPresentation
from gaphor.diagram.shapes import Box, cairo_state, draw_highlight, stroke
from gaphor.diagram.support import represents
from gaphor.diagram.text import Layout

HEADER_HEIGHT: int = 29


<<<<<<< HEAD
    def __init__(self, connections, id=None, model=None):
        super().__init__(connections, id, model)
        self._toplevel = False
        self._bottom = False
        self._subpart = False
        self._hdmax = 0  # maximum subpartition header height
=======
@represents(UML.ActivityPartition)
class PartitionItem(ElementPresentation):
    def __init__(self, id=None, model=None):
        super().__init__(id, model)
        self.min_height = 300
>>>>>>> 6c912abb

        self.shape = Box(
            style={
                "line-width": 2.4,
                "padding": (2, 2, 2, 2),
                "vertical-align": VerticalAlign.TOP,
            },
            draw=self.draw_swimlanes,
        )
        self.watch("subject[NamedElement].name")
        self.watch("subject.appliedStereotype.classifier.name")
        self.watch("partition.name")
        self.watch("partition")

    partition = association("partition", UML.ActivityPartition, composite=True)

    def postload(self):
        super().postload()
        if self.subject and self.subject not in self.partition:
            self.partition = self.subject

    def pre_update(self, context: DrawContext) -> None:
        """Set the min width of all the swimlanes."""
        self.min_width = 150 * len(self.partition)

    def draw_swimlanes(
        self, box: Box, context: DrawContext, bounding_box: Rectangle
    ) -> None:
        """Draw the vertical partitions as connected swimlanes.

        The partitions are open on the bottom. We divide the total size
        by the total number of partitions and space them evenly.
        """
        assert self.canvas

        cr = context.cairo
        cr.set_line_width(context.style["line-width"])
        self.draw_outline(bounding_box, cr)
        self.draw_partitions(bounding_box, context)
        stroke(context)
        self.draw_hover(bounding_box, context)

    def draw_hover(self, bounding_box: Rectangle, context: DrawContext) -> None:
        """Add dashed line on bottom of swimlanes when hovered."""
        if context.hovered or context.dropzone:
            cr = context.cairo
            with cairo_state(cr):
                cr.set_dash((1.0, 5.0), 0)
                cr.set_line_width(1.0)
                cr.rectangle(0, 0, bounding_box.width, bounding_box.height)
                draw_highlight(context)
                cr.stroke()

    def draw_partitions(self, bounding_box: Rectangle, context: DrawContext) -> None:
        """Draw partition separators and add the name."""
        cr = context.cairo
        if self.partition:
            partition_width = bounding_box.width / len(self.partition)
        else:
            partition_width = bounding_box.width / 2
        layout = Layout()
        style = context.style
        padding_top = context.style["padding"][0]
        for num, partition in enumerate(self.partition):
            cr.move_to(partition_width * num, 0)
            cr.line_to(partition_width * num, bounding_box.height)
            layout.set(text=partition.name, font=style)
            cr.move_to(partition_width * num, padding_top * 3)
            layout.show_layout(
                cr,
                partition_width,
                default_size=(partition_width, HEADER_HEIGHT),
            )

    def draw_outline(self, bounding_box: Rectangle, cr: CairoContext) -> None:
        """Draw the outline and header of the swimlanes."""
        cr.move_to(0, bounding_box.height)
        cr.line_to(0, 0)
        cr.line_to(bounding_box.width, 0)
        cr.line_to(bounding_box.width, bounding_box.height)
        cr.move_to(0, bounding_box.height)
        cr.line_to(0, HEADER_HEIGHT)
        cr.line_to(0 + bounding_box.width, HEADER_HEIGHT)
        cr.line_to(0 + bounding_box.width, bounding_box.height)<|MERGE_RESOLUTION|>--- conflicted
+++ resolved
@@ -15,20 +15,11 @@
 HEADER_HEIGHT: int = 29
 
 
-<<<<<<< HEAD
+@represents(UML.ActivityPartition)
+class PartitionItem(ElementPresentation):
     def __init__(self, connections, id=None, model=None):
         super().__init__(connections, id, model)
-        self._toplevel = False
-        self._bottom = False
-        self._subpart = False
-        self._hdmax = 0  # maximum subpartition header height
-=======
-@represents(UML.ActivityPartition)
-class PartitionItem(ElementPresentation):
-    def __init__(self, id=None, model=None):
-        super().__init__(id, model)
         self.min_height = 300
->>>>>>> 6c912abb
 
         self.shape = Box(
             style={
