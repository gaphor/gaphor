--- conflicted
+++ resolved
@@ -54,13 +54,8 @@
             text_name(self),
         )
 
-<<<<<<< HEAD
-        self.watch("subject[NamedElement].name", self.change_name)
-        self.watch("subject.appliedStereotype.classifier.name")
-=======
-        self.watch("subject[NamedElement].name")
-        self.watch("subject[Element].appliedStereotype.classifier.name")
->>>>>>> 017462e4
+        self.watch("subject[NamedElement].name", self.change_name)
+        self.watch("subject[Element].appliedStereotype.classifier.name")
 
 
 def draw_initial_node(_box, context, bounding_box):
@@ -92,13 +87,8 @@
             text_name(self),
         )
 
-<<<<<<< HEAD
-        self.watch("subject[NamedElement].name", self.change_name)
-        self.watch("subject.appliedStereotype.classifier.name")
-=======
-        self.watch("subject[NamedElement].name")
-        self.watch("subject[Element].appliedStereotype.classifier.name")
->>>>>>> 017462e4
+        self.watch("subject[NamedElement].name", self.change_name)
+        self.watch("subject[Element].appliedStereotype.classifier.name")
 
 
 def draw_activity_final_node(_box, context, _bounding_box):
@@ -141,13 +131,8 @@
             text_name(self),
         )
 
-<<<<<<< HEAD
-        self.watch("subject[NamedElement].name", self.change_name)
-        self.watch("subject.appliedStereotype.classifier.name")
-=======
-        self.watch("subject[NamedElement].name")
-        self.watch("subject[Element].appliedStereotype.classifier.name")
->>>>>>> 017462e4
+        self.watch("subject[NamedElement].name", self.change_name)
+        self.watch("subject[Element].appliedStereotype.classifier.name")
 
 
 def draw_flow_final_node(_box, context, bounding_box):
@@ -182,13 +167,8 @@
         )
 
         self.watch("show_underlying_type")
-<<<<<<< HEAD
-        self.watch("subject[NamedElement].name", self.change_name)
-        self.watch("subject.appliedStereotype.classifier.name")
-=======
-        self.watch("subject[NamedElement].name")
-        self.watch("subject[Element].appliedStereotype.classifier.name")
->>>>>>> 017462e4
+        self.watch("subject[NamedElement].name", self.change_name)
+        self.watch("subject[Element].appliedStereotype.classifier.name")
 
     show_underlying_type: attribute[int] = attribute("show_underlying_type", int, 0)
     combined: relation_one[UML.ControlNode] = association(
@@ -251,13 +231,8 @@
             ),
         )
 
-<<<<<<< HEAD
-        self.watch("subject[NamedElement].name", self.change_name)
-        self.watch("subject.appliedStereotype.classifier.name")
-=======
-        self.watch("subject[NamedElement].name")
-        self.watch("subject[Element].appliedStereotype.classifier.name")
->>>>>>> 017462e4
+        self.watch("subject[NamedElement].name", self.change_name)
+        self.watch("subject[Element].appliedStereotype.classifier.name")
         self.watch("subject[JoinNode].joinSpec")
 
         diagram.connections.add_constraint(self, constraint(vertical=(h1.pos, h2.pos)))
