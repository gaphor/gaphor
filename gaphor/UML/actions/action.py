"""Action diagram item."""

from gaphor import UML
from gaphor.diagram.presentation import ElementPresentation, Named, Valued, text_name
from gaphor.diagram.shapes import Box, CssNode, Text, draw_border, stroke
from gaphor.diagram.support import represents
from gaphor.UML.compartments import text_stereotypes
from gaphor.UML.umlfmt import format_call_behavior_action_name


@represents(UML.Action)
class ActionItem(Named, ElementPresentation):
    def __init__(self, diagram, id=None):
        super().__init__(diagram, id, width=50, height=30)

        self.width = 100
        self.shape = Box(
            text_stereotypes(self),
            text_name(self),
            draw=draw_border,
        )

<<<<<<< HEAD
        self.watch("subject[NamedElement].name", self.change_name)
        self.watch("subject.appliedStereotype.classifier.name")
=======
        self.watch("subject[NamedElement].name")
        self.watch("subject[Element].appliedStereotype.classifier.name")
>>>>>>> 017462e4


@represents(UML.ValueSpecificationAction)
class ValueSpecificationActionItem(Valued, ElementPresentation):
    def __init__(self, diagram, id=None):
        super().__init__(diagram, id, width=50, height=30)

        self.width = 100
        self.shape = Box(
            text_stereotypes(self, lambda: ["valueSpecification"]),
            CssNode("value", None, Text(text=lambda: self.subject.value or "")),
            draw=draw_border,
        )

        self.watch("subject[ValueSpecificationAction].value")
        self.watch("subject[NamedElement].name", self.change_name)


@represents(UML.CallBehaviorAction)
class CallBehaviorActionItem(ActionItem):
    def __init__(self, diagram, id=None):
        super().__init__(diagram, id)

        self.shape = Box(
            text_stereotypes(self),
            CssNode(
                "name",
                None,
                Text(text=lambda: format_call_behavior_action_name(self.subject)),
            ),
            draw=self.draw_border_with_fork,
        )

        self.watch("subject[CallBehaviorAction].behavior.name", self.change_name)

    def draw_border_with_fork(self, box, context, bounding_box):
        draw_border(box, context, bounding_box)

        cr = context.cairo
        _x, _y, width, height = bounding_box

        x_offset = width - 15
        y_offset = height - 15
        half_width = 5
        half_height = 5

        cr.move_to(x_offset, y_offset - half_height)
        cr.line_to(x_offset, y_offset + half_height)
        cr.close_path()

        cr.move_to(x_offset - half_width, y_offset)
        cr.line_to(x_offset + half_width, y_offset)
        cr.close_path()

        cr.move_to(x_offset - half_width, y_offset)
        cr.line_to(x_offset - half_width, y_offset + half_height)
        cr.close_path()

        cr.move_to(x_offset + half_width, y_offset)
        cr.line_to(x_offset + half_width, y_offset + half_height)
        cr.close_path()

        stroke(context, fill=True)


@represents(UML.SendSignalAction)
class SendSignalActionItem(Named, ElementPresentation):
    def __init__(self, diagram, id=None):
        super().__init__(diagram, id, width=50, height=30)

        self.shape = Box(
            text_stereotypes(self),
            text_name(self),
            draw=self.draw_border,
        )

<<<<<<< HEAD
        self.watch("subject[NamedElement].name", self.change_name)
        self.watch("subject.appliedStereotype.classifier.name")
=======
        self.watch("subject[NamedElement].name")
        self.watch("subject[Element].appliedStereotype.classifier.name")
>>>>>>> 017462e4

    def draw_border(self, box, context, bounding_box):
        cr = context.cairo
        d = 15
        _x, _y, width, height = bounding_box
        cr.move_to(0, 0)
        cr.line_to(width - d, 0)
        cr.line_to(width, height / 2)
        cr.line_to(width - d, height)
        cr.line_to(0, height)
        cr.close_path()

        stroke(context, fill=True)


@represents(UML.AcceptEventAction)
class AcceptEventActionItem(Named, ElementPresentation):
    def __init__(self, diagram, id=None):
        super().__init__(diagram, id, width=50, height=30)

        self.shape = Box(
            text_stereotypes(self),
            text_name(self),
            draw=self.draw_border,
        )

<<<<<<< HEAD
        self.watch("subject[NamedElement].name", self.change_name)
        self.watch("subject.appliedStereotype.classifier.name")
=======
        self.watch("subject[NamedElement].name")
        self.watch("subject[Element].appliedStereotype.classifier.name")
>>>>>>> 017462e4

    def draw_border(self, box, context, bounding_box):
        cr = context.cairo
        d = 15
        _x, _y, width, height = bounding_box
        cr.move_to(0, 0)
        cr.line_to(width, 0)
        cr.line_to(width, height)
        cr.line_to(0, height)
        cr.line_to(d, height / 2)
        cr.close_path()

        stroke(context, fill=True)<|MERGE_RESOLUTION|>--- conflicted
+++ resolved
@@ -20,13 +20,8 @@
             draw=draw_border,
         )
 
-<<<<<<< HEAD
         self.watch("subject[NamedElement].name", self.change_name)
-        self.watch("subject.appliedStereotype.classifier.name")
-=======
-        self.watch("subject[NamedElement].name")
         self.watch("subject[Element].appliedStereotype.classifier.name")
->>>>>>> 017462e4
 
 
 @represents(UML.ValueSpecificationAction)
@@ -103,13 +98,8 @@
             draw=self.draw_border,
         )
 
-<<<<<<< HEAD
         self.watch("subject[NamedElement].name", self.change_name)
-        self.watch("subject.appliedStereotype.classifier.name")
-=======
-        self.watch("subject[NamedElement].name")
         self.watch("subject[Element].appliedStereotype.classifier.name")
->>>>>>> 017462e4
 
     def draw_border(self, box, context, bounding_box):
         cr = context.cairo
@@ -136,13 +126,8 @@
             draw=self.draw_border,
         )
 
-<<<<<<< HEAD
         self.watch("subject[NamedElement].name", self.change_name)
-        self.watch("subject.appliedStereotype.classifier.name")
-=======
-        self.watch("subject[NamedElement].name")
         self.watch("subject[Element].appliedStereotype.classifier.name")
->>>>>>> 017462e4
 
     def draw_border(self, box, context, bounding_box):
         cr = context.cairo
