import pytest

from gaphor import UML
from gaphor.core.eventmanager import EventManager
from gaphor.core.format import parse
from gaphor.core.modeling import ElementFactory


@pytest.fixture
def factory():
    event_manager = EventManager()
    return ElementFactory(event_manager)


def test_association(factory):
    """Testing Association elements in the metamodel."""
    element = factory.create(UML.Association)

    property1 = factory.create(UML.Property)
    property2 = factory.create(UML.Property)

    element.memberEnd = property1
    element.memberEnd = property2

    element.ownedEnd = property1

    element.navigableOwnedEnd = property1

    assert not element.isDerived, (
        f"The isDerived property should default to False - {element.isDerived}"
    )
    assert property1 in element.member, (
        f"Namespace.member does not contain memberEnd - {element.member}"
    )
    assert property2 in element.member, (
        f"Namespace.member does not contain memberEnd - {element.member}"
    )

    assert property1 in element.feature, (
        f"Classifier.feature does not contain ownedEnd - {element.feature}"
    )
    assert property1 in element.ownedMember, (
        f"Namespace.ownedMember does not contain ownedEnd - {element.ownedEnd}"
    )

    assert property1 in element.ownedEnd, (
        f"Association.ownedEnd does not contain navigableOwnedEnd - {element.ownedEnd}"
    )


def test_association_class(factory):
    with pytest.raises(AttributeError) as exc_info:
        factory.create(UML.AssociationClass)
    assert "has no attribute 'AssociationClass'" in str(exc_info.value)


def test_class(factory):
    """Testing Class elements in the metamodel."""
    element = factory.create(UML.Class)
    property1 = factory.create(UML.Property)
    operation1 = factory.create(UML.Operation)
    element.ownedAttribute = property1
    element.ownedOperation = operation1

    assert property1 in element.attribute, (
        f"Classifier.attribute does not contain ownedAttribute - {element.attribute}"
    )
    assert property1 in element.ownedMember, (
        f"Namespace.ownedMember does not contain ownedAttribute - {element.ownedMember}"
    )

    assert operation1 in element.feature, (
        f"Classifier.feature does not contain ownedOperation - {element.feature}"
    )
    assert operation1 in element.ownedMember, (
        "Namespace.ownedMember does not contain ownedOperation"
    )


def test_comment(factory):
    """Testing UML.Comment elements in the meta-model."""
    element = factory.create(UML.Comment)
    element.body = "UML.Comment body"
    annotatedElement = factory.create(UML.Class)
    element.annotatedElement = annotatedElement

    assert element.body == "UML.Comment body", (
        f"Incorrect comment body - {element.body}"
    )
    assert annotatedElement in element.annotatedElement, (
        f"Incorrect annotated element - {element.annotatedElement}"
    )


def test_constraint(factory):
    """Testing Constraint elements in the metamodel."""
    element = factory.create(UML.Constraint)

    constrainedElement = factory.create(UML.Class)

    element.constrainedElement = constrainedElement
    if element.specification is None:
        element.specification = factory.create(UML.LiteralString)
        element.specification.owningConstraint = element
    element.specification.value = "Constraint specification"

    assert constrainedElement in element.constrainedElement, (
        f"Constraint.constrainedElement does not contain the correct element - {element.constrainedElement}"
    )

<<<<<<< HEAD
    assert (
        element.specification.value == "Constraint specification"
    ), f"Constraint.specification is incorrect - {element.specification}"
=======
    assert element.specification == "Constraint specification", (
        f"Constraint.specification is incorrect - {element.specification}"
    )
>>>>>>> 90c222ab


def test_dependency(factory):
    """Testing Dependency elements in the meta-model."""

    element = factory.create(UML.Dependency)

    client = factory.create(UML.Package)
    supplier = factory.create(UML.Package)

    element.client = client
    element.supplier = supplier

    assert client in element.client, (
        f"Dependency.client does not contain client - {element.client}"
    )
    assert supplier in element.supplier, (
        f"Dependency.supplier does not contain supplier - {element.supplier}"
    )


def test_element_import(factory):
    element = factory.create(UML.ElementImport)
    assert element


def test_enumeration(factory):
    element = factory.create(UML.Enumeration)
    assert element


def test_generalization(factory):
    element = factory.create(UML.Generalization)
    assert element


def test_interface(factory):
    element = factory.create(UML.Interface)
    assert element


def test_namespace(factory):
    element = factory.create(UML.Namespace)
    assert element


def test_operation(factory):
    element = factory.create(UML.Operation)
    assert element


def test_package(factory):
    element = factory.create(UML.Package)
    assert element


def test_parameter(factory):
    element = factory.create(UML.Parameter)
    assert element


def test_property(factory):
    element = factory.create(UML.Property)
    assert element


def test_realization(factory):
    element = factory.create(UML.Realization)
    assert element


def test_ids(factory):
    c = factory.create(UML.Class)
    assert c.id


def test1(factory):
    c = factory.create(UML.Class)
    p = factory.create(UML.Package)
    c.package = p
    assert c.package == p
    assert c.namespace == p
    assert c in p.ownedElement


def testOwnedMember_Unlink(factory):
    c = factory.create(UML.Class)
    p = factory.create(UML.Package)
    c.package = p

    c.unlink()

    assert [p] == factory.lselect()


def test_property_is_composite(factory):
    p = UML.Property()
    assert p.isComposite is False, p.isComposite
    p.aggregation = "shared"
    assert p.isComposite is False, p.isComposite
    p.aggregation = "composite"
    assert p.isComposite is True, p.isComposite


def test_association_endType(factory):
    c1 = UML.Class()
    c2 = UML.Class()
    a = UML.Association()
    a.memberEnd = UML.Property()
    a.memberEnd = UML.Property()
    a.memberEnd[0].type = c1
    a.memberEnd[1].type = c2
    c1.ownedAttribute = a.memberEnd[0]
    c2.ownedAttribute = a.memberEnd[1]

    assert c1 in a.endType
    assert c2 in a.endType

    c3 = UML.Class()
    a.memberEnd[1].type = c3

    assert c1 in a.endType
    assert c3 in a.endType


def test_property_navigability(factory):
    p = factory.create(UML.Property)
    assert p.navigability is None

    c1 = factory.create(UML.Class)
    c2 = factory.create(UML.Class)
    a = UML.recipes.create_association(c1, c2)
    assert a.memberEnd[0].navigability is None
    assert a.memberEnd[1].navigability is None

    UML.recipes.set_navigability(a, a.memberEnd[0], True)
    assert a.memberEnd[0].navigability is True
    assert a.memberEnd[1].navigability is None

    UML.recipes.set_navigability(a, a.memberEnd[0], False)
    assert a.memberEnd[0].navigability is False
    assert a.memberEnd[1].navigability is None


def test_property_navigability_with_extension_end(factory):
    p = factory.create(UML.Property)
    assert p.navigability is None

    mc = factory.create(UML.Class)
    st = factory.create(UML.Stereotype)
    a = UML.recipes.create_extension(mc, st)

    assert a.memberEnd[0].navigability is True
    assert a.memberEnd[1].navigability is True


def test_namedelement_qualifiedname(factory):
    p = factory.create(UML.Package)
    p.name = "Package"
    c = factory.create(UML.Class)
    c.name = "Class"

    assert ["Class"] == c.qualifiedName

    p.ownedType = c

    assert ["Package", "Class"] == c.qualifiedName


def test_extension_metaclass(factory):
    c = factory.create(UML.Class)
    c.name = "Class"
    s = factory.create(UML.Stereotype)
    s.name = "Stereotype"

    e = UML.recipes.create_extension(c, s)

    assert c == e.metaclass


def test_metaclass_extension(factory):
    c = factory.create(UML.Class)
    c.name = "Class"
    s = factory.create(UML.Stereotype)
    s.name = "Stereotype"

    assert not c.extension
    assert not s.extension

    e = UML.recipes.create_extension(c, s)

    assert e in c.extension
    assert not s.extension
    assert e.ownedEnd.type is s


def test_operation_parameter_deletion(factory):
    assert 0 == len(factory.lselect())

    c = factory.create(UML.Class)
    c.name = "Class"
    o = factory.create(UML.Operation)
    c.ownedOperation = o
    parse(o, "a(x: int, y: int)")

    c.unlink()

    assert len(factory.lselect()) == 0, factory.lselect()<|MERGE_RESOLUTION|>--- conflicted
+++ resolved
@@ -108,15 +108,9 @@
         f"Constraint.constrainedElement does not contain the correct element - {element.constrainedElement}"
     )
 
-<<<<<<< HEAD
-    assert (
-        element.specification.value == "Constraint specification"
-    ), f"Constraint.specification is incorrect - {element.specification}"
-=======
-    assert element.specification == "Constraint specification", (
+    assert element.specification.value == "Constraint specification", (
         f"Constraint.specification is incorrect - {element.specification}"
     )
->>>>>>> 90c222ab
 
 
 def test_dependency(factory):
