--- conflicted
+++ resolved
@@ -60,12 +60,9 @@
         .may_import("gaphor.UML.compartments")
         .may_import("gaphor.UML.recipes")
         .may_import("gaphor.UML.uml")
-<<<<<<< HEAD
         .may_import("gaphor.ui.filedialog")
         .may_import("gaphor.ui.errorhandler")
         .may_import("gaphor.ui.styleeditor")
-=======
->>>>>>> 017462e4
         .should_not_import("gaphor*")
         .check(gaphor, skip_type_checking=True)
     )
@@ -78,15 +75,10 @@
         .exclude("gaphor.diagram.tools*")
         .exclude("gaphor.diagram.*editors")
         .exclude("gaphor.diagram.*propertypages")
-<<<<<<< HEAD
         .exclude("gaphor.diagram.styleeditor")
-        .should_not_import(*UI_LIBRARIES)
-        .check(gaphor)
-=======
         .may_import(*PANGO)
         .should_not_import("gi.repository*")
         .check(gaphor, skip_type_checking=True)
->>>>>>> 017462e4
     )
 
 
