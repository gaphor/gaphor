[tool.poetry]
name = "gaphor"
version = "1.1.1"
description = "Gaphor is the simple modeling tool written in Python."
authors = [
    "Arjan J. Molenaar <gaphor@gmail.com>",
    "Dan Yeaw <dan@yeaw.me>"
]

readme = "README.md"

homepage = "https://gaphor.readthedocs.io/"
repository = "https://github.com/gaphor/gaphor"
documentation = "https://gaphor.readthedocs.io/"

keywords = ["gtk+", "diagram", "UML", "MBSE", "gaphor", "modeling"]

classifiers = [
    "Development Status :: 5 - Production/Stable",
    "Environment :: X11 Applications :: GTK",
    "Intended Audience :: Developers",
    "Intended Audience :: End Users/Desktop",
    "Intended Audience :: Information Technology",
    "License :: OSI Approved :: Apache Software License",
    "Operating System :: MacOS :: MacOS X",
    "Operating System :: Microsoft :: Windows",
    "Operating System :: POSIX",
    "Operating System :: Unix",
    "Programming Language :: Python",
    "Topic :: Multimedia :: Graphics :: Editors :: Vector-Based",
    "Topic :: Software Development :: Documentation",
]

[tool.poetry.dependencies]
python = "^3.7"
pycairo = "^1.18"
PyGObject = "^3.30"
gaphas = "^1.0.0"
importlib_metadata = "^0.23"
typing_extensions = "^3.7.4"
generic = {version = "^1.0.0-beta.1", allows-prereleases = true}

[tool.poetry.dev-dependencies]
tomlkit = "^0.5"
pytest = "^5.0"
pytest-cov = "^2.5"
pytest-runner = "^4.2"
black = { version = "^19.10b0", python = "^3.6" }
mypy = "0.740"
pre-commit = "^1.12"
pyinstaller = "^3.5"
sphinx = "^2.2"
recommonmark = "^0.6.0"
sphinx-rtd-theme = "^0.4.3"
<<<<<<< HEAD
babel = "^2.7.0"
babelgladeextractor = { git = "https://github.com/gaphor/babel-glade.git", branch = "master" }
=======
flake8 = "^3.7.9"
isort = "^4.3.21"
>>>>>>> 7940f987

[tool.poetry.scripts]
gaphor = 'gaphor:main'
gaphorconvert = 'gaphor.tools.gaphorconvert:main'

[tool.poetry.plugins."gaphor.services"]
"component_registry" = "gaphor.services.componentregistry:ComponentRegistry"
"event_manager" = "gaphor.services.eventmanager:EventManager"
"properties" = "gaphor.services.properties:Properties"
"undo_manager" = "gaphor.services.undomanager:UndoManager"
"element_factory" = "gaphor.UML.elementfactory:ElementFactory"
"file_manager" = "gaphor.ui.filemanager:FileManager"
"recent_files" = "gaphor.ui.recentfiles:RecentFiles"
"main_window" = "gaphor.ui.mainwindow:MainWindow"
"preferences" = "gaphor.ui.preferences:Preferences"
"export_menu" = "gaphor.ui.menufragment:MenuFragment"
"tools_menu" = "gaphor.ui.menufragment:MenuFragment"
"copy" = "gaphor.services.copyservice:CopyService"
"sanitizer" = "gaphor.services.sanitizerservice:SanitizerService"
"help" = "gaphor.services.helpservice:HelpService"
"namespace" = "gaphor.ui.namespace:Namespace"
"toolbox" = "gaphor.ui.toolbox:Toolbox"
"diagrams" = "gaphor.ui.mainwindow:Diagrams"
"consolewindow" = "gaphor.plugins.console:ConsoleWindow"
"elementeditor" = "gaphor.ui.elementeditor:ElementEditor"
"diagram_export" = "gaphor.plugins.diagramexport:DiagramExport"
"xmi_export" = "gaphor.plugins.xmiexport:XMIExport"

[tool.isort]
multi_line_output = 3
include_trailing_comma = true
force_grid_wrap = 0
use_parentheses = true
line_length = 88
known_third_party = ["cairo", "gaphas", "generic", "gi", "importlib_metadata", "pytest", "recommonmark", "setuptools", "tomlkit", "typing_extensions"]
skip = "flatpak,.venv,build,dist"
skip_glob = "*/uml2.py"
filter_files = true

[build-system]
requires = ["poetry==1.0.0b3"]
build-backend = "poetry.masonry.api"<|MERGE_RESOLUTION|>--- conflicted
+++ resolved
@@ -52,13 +52,10 @@
 sphinx = "^2.2"
 recommonmark = "^0.6.0"
 sphinx-rtd-theme = "^0.4.3"
-<<<<<<< HEAD
 babel = "^2.7.0"
 babelgladeextractor = { git = "https://github.com/gaphor/babel-glade.git", branch = "master" }
-=======
 flake8 = "^3.7.9"
 isort = "^4.3.21"
->>>>>>> 7940f987
 
 [tool.poetry.scripts]
 gaphor = 'gaphor:main'
