--- conflicted
+++ resolved
@@ -24,12 +24,6 @@
 version = "1.4.0"
 
 [[package]]
-<<<<<<< HEAD
-=======
-name = "attrs"
-version = "20.3.0"
-description = "Classes Without Boilerplate"
->>>>>>> 6c912abb
 category = "dev"
 description = "Classes Without Boilerplate"
 name = "attrs"
@@ -38,17 +32,10 @@
 version = "20.3.0"
 
 [package.extras]
-<<<<<<< HEAD
 dev = ["coverage (>=5.0.2)", "hypothesis", "pympler", "pytest (>=4.3.0)", "six", "zope.interface", "furo", "sphinx", "pre-commit"]
 docs = ["furo", "sphinx", "zope.interface"]
 tests = ["coverage (>=5.0.2)", "hypothesis", "pympler", "pytest (>=4.3.0)", "six", "zope.interface"]
 tests_no_zope = ["coverage (>=5.0.2)", "hypothesis", "pympler", "pytest (>=4.3.0)", "six"]
-=======
-dev = ["coverage[toml] (>=5.0.2)", "hypothesis", "pympler", "pytest (>=4.3.0)", "six", "zope.interface", "furo", "sphinx", "pre-commit"]
-docs = ["furo", "sphinx", "zope.interface"]
-tests = ["coverage[toml] (>=5.0.2)", "hypothesis", "pympler", "pytest (>=4.3.0)", "six", "zope.interface"]
-tests_no_zope = ["coverage[toml] (>=5.0.2)", "hypothesis", "pympler", "pytest (>=4.3.0)", "six"]
->>>>>>> 6c912abb
 
 [[package]]
 category = "dev"
@@ -95,12 +82,6 @@
 d = ["aiohttp (>=3.3.2)", "aiohttp-cors"]
 
 [[package]]
-<<<<<<< HEAD
-=======
-name = "certifi"
-version = "2020.11.8"
-description = "Python package for providing Mozilla's CA Bundle."
->>>>>>> 6c912abb
 category = "dev"
 description = "Python package for providing Mozilla's CA Bundle."
 name = "certifi"
@@ -231,12 +212,6 @@
 version = "1.0.0"
 
 [[package]]
-<<<<<<< HEAD
-=======
-name = "identify"
-version = "1.5.10"
-description = "File identification library for Python"
->>>>>>> 6c912abb
 category = "dev"
 description = "File identification library for Python"
 name = "identify"
@@ -362,12 +337,6 @@
 version = "1.5.0"
 
 [[package]]
-<<<<<<< HEAD
-=======
-name = "packaging"
-version = "20.7"
-description = "Core utilities for Python packages"
->>>>>>> 6c912abb
 category = "dev"
 description = "Core utilities for Python packages"
 name = "packaging"
@@ -379,12 +348,6 @@
 pyparsing = ">=2.0.2"
 
 [[package]]
-<<<<<<< HEAD
-=======
-name = "pathspec"
-version = "0.8.1"
-description = "Utility library for gitignore style pattern matching of file paths."
->>>>>>> 6c912abb
 category = "dev"
 description = "Utility library for gitignore style pattern matching of file paths."
 name = "pathspec"
@@ -409,12 +372,6 @@
 dev = ["pre-commit", "tox"]
 
 [[package]]
-<<<<<<< HEAD
-=======
-name = "pre-commit"
-version = "2.9.2"
-description = "A framework for managing and maintaining multi-language pre-commit hooks."
->>>>>>> 6c912abb
 category = "dev"
 description = "A framework for managing and maintaining multi-language pre-commit hooks."
 name = "pre-commit"
@@ -467,12 +424,6 @@
 version = "2.2.0"
 
 [[package]]
-<<<<<<< HEAD
-=======
-name = "pygments"
-version = "2.7.2"
-description = "Pygments is a syntax highlighting package written in Python."
->>>>>>> 6c912abb
 category = "dev"
 description = "Pygments is a syntax highlighting package written in Python."
 name = "pygments"
@@ -553,12 +504,6 @@
 testing = ["pytest (>=3.5,<3.7.3 || >3.7.3)", "pytest-checkdocs", "pytest-flake8", "pytest-black-multipy", "pytest-cov", "pytest-virtualenv"]
 
 [[package]]
-<<<<<<< HEAD
-=======
-name = "pytz"
-version = "2020.4"
-description = "World timezone definitions, modern and historical"
->>>>>>> 6c912abb
 category = "dev"
 description = "World timezone definitions, modern and historical"
 name = "pytz"
@@ -588,12 +533,6 @@
 sphinx = ">=1.3.1"
 
 [[package]]
-<<<<<<< HEAD
-=======
-name = "regex"
-version = "2020.11.13"
-description = "Alternative regular expression module, to replace re."
->>>>>>> 6c912abb
 category = "dev"
 description = "Alternative regular expression module, to replace re."
 name = "regex"
@@ -602,12 +541,6 @@
 version = "2020.11.13"
 
 [[package]]
-<<<<<<< HEAD
-=======
-name = "requests"
-version = "2.25.0"
-description = "Python HTTP for Humans."
->>>>>>> 6c912abb
 category = "dev"
 description = "Python HTTP for Humans."
 name = "requests"
@@ -774,21 +707,12 @@
 test = ["pytest", "pytest-cov", "pytest-flake8", "pytest-isort", "coverage"]
 
 [[package]]
-<<<<<<< HEAD
-=======
-name = "toml"
-version = "0.10.2"
-description = "Python Library for Tom's Obvious, Minimal Language"
->>>>>>> 6c912abb
 category = "dev"
 description = "Python Library for Tom's Obvious, Minimal Language"
 name = "toml"
 optional = false
 python-versions = ">=2.6, !=3.0.*, !=3.1.*, !=3.2.*"
-<<<<<<< HEAD
 version = "0.10.2"
-=======
->>>>>>> 6c912abb
 
 [[package]]
 category = "dev"
@@ -815,12 +739,6 @@
 version = "3.7.4.3"
 
 [[package]]
-<<<<<<< HEAD
-=======
-name = "urllib3"
-version = "1.26.2"
-description = "HTTP library with thread-safe connection pooling, file post, and more."
->>>>>>> 6c912abb
 category = "dev"
 description = "HTTP library with thread-safe connection pooling, file post, and more."
 name = "urllib3"
@@ -831,18 +749,9 @@
 [package.extras]
 brotli = ["brotlipy (>=0.6.0)"]
 secure = ["pyOpenSSL (>=0.14)", "cryptography (>=1.3.4)", "idna (>=2.0.0)", "certifi", "ipaddress"]
-<<<<<<< HEAD
 socks = ["PySocks (>=1.5.6,<1.5.7 || >1.5.7,<2.0)"]
 
 [[package]]
-=======
-socks = ["PySocks (>=1.5.6,!=1.5.7,<2.0)"]
-
-[[package]]
-name = "virtualenv"
-version = "20.2.1"
-description = "Virtual Python Environment builder"
->>>>>>> 6c912abb
 category = "dev"
 description = "Virtual Python Environment builder"
 name = "virtualenv"
@@ -854,10 +763,6 @@
 appdirs = ">=1.4.3,<2"
 distlib = ">=0.3.1,<1"
 filelock = ">=3.0.0,<4"
-<<<<<<< HEAD
-=======
-importlib-metadata = {version = ">=0.12", markers = "python_version < \"3.8\""}
->>>>>>> 6c912abb
 six = ">=1.9.0,<2"
 
 [package.dependencies.importlib-metadata]
@@ -877,12 +782,6 @@
 version = "0.5.1"
 
 [[package]]
-<<<<<<< HEAD
-=======
-name = "zipp"
-version = "3.4.0"
-description = "Backport of pathlib-compatible object wrapper for zip files"
->>>>>>> 6c912abb
 category = "main"
 description = "Backport of pathlib-compatible object wrapper for zip files"
 name = "zipp"
@@ -895,13 +794,9 @@
 testing = ["pytest (>=3.5,<3.7.3 || >3.7.3)", "pytest-checkdocs (>=1.2.3)", "pytest-flake8", "pytest-cov", "jaraco.test (>=3.2.0)", "jaraco.itertools", "func-timeout", "pytest-black (>=0.3.7)", "pytest-mypy"]
 
 [metadata]
-content-hash = "775955ac926d9d56af3aa9f418898ae7390464f052f61a11606da833e8f407e6"
+content-hash = "7e5a9a4046e6e28e435654bc1631df93caa0489a375ebe100f6bfeec76248616"
 lock-version = "1.0"
 python-versions = "^3.7"
-<<<<<<< HEAD
-=======
-content-hash = "7920e418278c1a05d6a18653198beccff885f822c1dcfd17589d92933a1f52a0"
->>>>>>> 6c912abb
 
 [metadata.files]
 alabaster = [
@@ -1067,6 +962,11 @@
     {file = "MarkupSafe-1.1.1-cp37-cp37m-manylinux1_x86_64.whl", hash = "sha256:ba59edeaa2fc6114428f1637ffff42da1e311e29382d81b339c1817d37ec93c6"},
     {file = "MarkupSafe-1.1.1-cp37-cp37m-win32.whl", hash = "sha256:b00c1de48212e4cc9603895652c5c410df699856a2853135b3967591e4beebc2"},
     {file = "MarkupSafe-1.1.1-cp37-cp37m-win_amd64.whl", hash = "sha256:9bf40443012702a1d2070043cb6291650a0841ece432556f784f004937f0f32c"},
+    {file = "MarkupSafe-1.1.1-cp38-cp38-macosx_10_9_x86_64.whl", hash = "sha256:6788b695d50a51edb699cb55e35487e430fa21f1ed838122d722e0ff0ac5ba15"},
+    {file = "MarkupSafe-1.1.1-cp38-cp38-manylinux1_i686.whl", hash = "sha256:cdb132fc825c38e1aeec2c8aa9338310d29d337bebbd7baa06889d09a60a1fa2"},
+    {file = "MarkupSafe-1.1.1-cp38-cp38-manylinux1_x86_64.whl", hash = "sha256:13d3144e1e340870b25e7b10b98d779608c02016d5184cfb9927a9f10c689f42"},
+    {file = "MarkupSafe-1.1.1-cp38-cp38-win32.whl", hash = "sha256:596510de112c685489095da617b5bcbbac7dd6384aeebeda4df6025d0256a81b"},
+    {file = "MarkupSafe-1.1.1-cp38-cp38-win_amd64.whl", hash = "sha256:e8313f01ba26fbbe36c7be1966a7b7424942f670f38e666995b88d012765b9be"},
     {file = "MarkupSafe-1.1.1.tar.gz", hash = "sha256:29872e92839765e546828bb7754a68c418d927cd064fd4708fab9fe9c8bb116b"},
 ]
 mccabe = [
@@ -1174,6 +1074,8 @@
     {file = "PyYAML-5.3.1-cp37-cp37m-win_amd64.whl", hash = "sha256:73f099454b799e05e5ab51423c7bcf361c58d3206fa7b0d555426b1f4d9a3eaf"},
     {file = "PyYAML-5.3.1-cp38-cp38-win32.whl", hash = "sha256:06a0d7ba600ce0b2d2fe2e78453a470b5a6e000a985dd4a4e54e436cc36b0e97"},
     {file = "PyYAML-5.3.1-cp38-cp38-win_amd64.whl", hash = "sha256:95f71d2af0ff4227885f7a6605c37fd53d3a106fcab511b8860ecca9fcf400ee"},
+    {file = "PyYAML-5.3.1-cp39-cp39-win32.whl", hash = "sha256:ad9c67312c84def58f3c04504727ca879cb0013b2517c85a9a253f0cb6380c0a"},
+    {file = "PyYAML-5.3.1-cp39-cp39-win_amd64.whl", hash = "sha256:6034f55dab5fea9e53f436aa68fa3ace2634918e8b5994d82f3621c04ff5ed2e"},
     {file = "PyYAML-5.3.1.tar.gz", hash = "sha256:b8eac752c5e14d3eca0e6dd9199cd627518cb5ec06add0de9d32baeee6fe645d"},
 ]
 recommonmark = [
@@ -1287,19 +1189,28 @@
     {file = "typed_ast-1.4.1-cp36-cp36m-macosx_10_9_x86_64.whl", hash = "sha256:269151951236b0f9a6f04015a9004084a5ab0d5f19b57de779f908621e7d8b75"},
     {file = "typed_ast-1.4.1-cp36-cp36m-manylinux1_i686.whl", hash = "sha256:24995c843eb0ad11a4527b026b4dde3da70e1f2d8806c99b7b4a7cf491612652"},
     {file = "typed_ast-1.4.1-cp36-cp36m-manylinux1_x86_64.whl", hash = "sha256:fe460b922ec15dd205595c9b5b99e2f056fd98ae8f9f56b888e7a17dc2b757e7"},
+    {file = "typed_ast-1.4.1-cp36-cp36m-manylinux2014_aarch64.whl", hash = "sha256:fcf135e17cc74dbfbc05894ebca928ffeb23d9790b3167a674921db19082401f"},
     {file = "typed_ast-1.4.1-cp36-cp36m-win32.whl", hash = "sha256:4e3e5da80ccbebfff202a67bf900d081906c358ccc3d5e3c8aea42fdfdfd51c1"},
     {file = "typed_ast-1.4.1-cp36-cp36m-win_amd64.whl", hash = "sha256:249862707802d40f7f29f6e1aad8d84b5aa9e44552d2cc17384b209f091276aa"},
     {file = "typed_ast-1.4.1-cp37-cp37m-macosx_10_9_x86_64.whl", hash = "sha256:8ce678dbaf790dbdb3eba24056d5364fb45944f33553dd5869b7580cdbb83614"},
     {file = "typed_ast-1.4.1-cp37-cp37m-manylinux1_i686.whl", hash = "sha256:c9e348e02e4d2b4a8b2eedb48210430658df6951fa484e59de33ff773fbd4b41"},
     {file = "typed_ast-1.4.1-cp37-cp37m-manylinux1_x86_64.whl", hash = "sha256:bcd3b13b56ea479b3650b82cabd6b5343a625b0ced5429e4ccad28a8973f301b"},
+    {file = "typed_ast-1.4.1-cp37-cp37m-manylinux2014_aarch64.whl", hash = "sha256:f208eb7aff048f6bea9586e61af041ddf7f9ade7caed625742af423f6bae3298"},
     {file = "typed_ast-1.4.1-cp37-cp37m-win32.whl", hash = "sha256:d5d33e9e7af3b34a40dc05f498939f0ebf187f07c385fd58d591c533ad8562fe"},
     {file = "typed_ast-1.4.1-cp37-cp37m-win_amd64.whl", hash = "sha256:0666aa36131496aed8f7be0410ff974562ab7eeac11ef351def9ea6fa28f6355"},
     {file = "typed_ast-1.4.1-cp38-cp38-macosx_10_15_x86_64.whl", hash = "sha256:d205b1b46085271b4e15f670058ce182bd1199e56b317bf2ec004b6a44f911f6"},
     {file = "typed_ast-1.4.1-cp38-cp38-manylinux1_i686.whl", hash = "sha256:6daac9731f172c2a22ade6ed0c00197ee7cc1221aa84cfdf9c31defeb059a907"},
     {file = "typed_ast-1.4.1-cp38-cp38-manylinux1_x86_64.whl", hash = "sha256:498b0f36cc7054c1fead3d7fc59d2150f4d5c6c56ba7fb150c013fbc683a8d2d"},
+    {file = "typed_ast-1.4.1-cp38-cp38-manylinux2014_aarch64.whl", hash = "sha256:7e4c9d7658aaa1fc80018593abdf8598bf91325af6af5cce4ce7c73bc45ea53d"},
     {file = "typed_ast-1.4.1-cp38-cp38-win32.whl", hash = "sha256:715ff2f2df46121071622063fc7543d9b1fd19ebfc4f5c8895af64a77a8c852c"},
     {file = "typed_ast-1.4.1-cp38-cp38-win_amd64.whl", hash = "sha256:fc0fea399acb12edbf8a628ba8d2312f583bdbdb3335635db062fa98cf71fca4"},
     {file = "typed_ast-1.4.1-cp39-cp39-macosx_10_15_x86_64.whl", hash = "sha256:d43943ef777f9a1c42bf4e552ba23ac77a6351de620aa9acf64ad54933ad4d34"},
+    {file = "typed_ast-1.4.1-cp39-cp39-macosx_10_9_x86_64.whl", hash = "sha256:92c325624e304ebf0e025d1224b77dd4e6393f18aab8d829b5b7e04afe9b7a2c"},
+    {file = "typed_ast-1.4.1-cp39-cp39-manylinux1_i686.whl", hash = "sha256:d648b8e3bf2fe648745c8ffcee3db3ff903d0817a01a12dd6a6ea7a8f4889072"},
+    {file = "typed_ast-1.4.1-cp39-cp39-manylinux1_x86_64.whl", hash = "sha256:fac11badff8313e23717f3dada86a15389d0708275bddf766cca67a84ead3e91"},
+    {file = "typed_ast-1.4.1-cp39-cp39-manylinux2014_aarch64.whl", hash = "sha256:0d8110d78a5736e16e26213114a38ca35cb15b6515d535413b090bd50951556d"},
+    {file = "typed_ast-1.4.1-cp39-cp39-win32.whl", hash = "sha256:b52ccf7cfe4ce2a1064b18594381bccf4179c2ecf7f513134ec2f993dd4ab395"},
+    {file = "typed_ast-1.4.1-cp39-cp39-win_amd64.whl", hash = "sha256:3742b32cf1c6ef124d57f95be609c473d7ec4c14d0090e5a5e05a15269fb4d0c"},
     {file = "typed_ast-1.4.1.tar.gz", hash = "sha256:8c8aaad94455178e3187ab22c8b01a3837f8ee50e09cf31f1ba129eb293ec30b"},
 ]
 typing-extensions = [
