--- conflicted
+++ resolved
@@ -1608,11 +1608,7 @@
 "/developing-online-with-"
 "codespaces/creating-a-codespace#creating-a-codespace)."
 msgstr ""
-<<<<<<< HEAD
 "மேலும் தகவலுக்கு, [அறிவிலிமையம் ஆவணம்](https://docs.github.com/en/free-pro-team@"
-=======
-"மேலும் தகவலுக்கு, [அறிவிலிமையம் ஆவணம்] (https://docs.github.com/en/free-pro-team@"
->>>>>>> cbe88626
 "latest/github/developing-online-with-codespaces/"
 "creating-a-codespace#creating-a-codespace) ஐப் பாருங்கள்."
 
@@ -2242,13 +2238,7 @@
 "வரைபடத்தில் காட்டப்படாது)."
 
 #: ../first_model.md:25
-<<<<<<< HEAD
-msgid ""
-"![The Gaphor main window showing a single class added to the "
-"model.](images/first-model-class.png)"
-=======
 msgid "![The Gaphor main window showing a single class added to the model.](images/first-model-class.png)"
->>>>>>> cbe88626
 msgstr ""
 "![மாதிரியில் சேர்க்கப்பட்ட ஒற்றை வகுப்பைக் காட்டும் காஃபோர் முதன்மை சாளரம்.](images/first-"
 "model-class.png)"
@@ -2318,13 +2308,7 @@
 "இணைக்கப்பட்டுள்ளன என்பதைக் குறிக்கிறது."
 
 #: ../first_model.md:47
-<<<<<<< HEAD
-msgid ""
-"![The Gaphor main window showing two classes connected by a "
-"generalization relationship.](images/first-model-generalization.png)"
-=======
 msgid "![The Gaphor main window showing two classes connected by a generalization relationship.](images/first-model-generalization.png)"
->>>>>>> cbe88626
 msgstr ""
 "![பொதுமைப்படுத்தல் உறவால் இணைக்கப்பட்ட இரண்டு வகுப்புகளைக் காட்டும் காஃபோர் முதன்மை "
 "சாளரம்.](images/first-model-generalization.png)"
@@ -2775,13 +2759,14 @@
 msgstr "மாதிரி இடைமுகம் ஏற்றப்பட்டவுடன் நீங்கள் மாடலிங் இடைமுகத்தைக் காண்பீர்கள்."
 
 #: ../getting_started.md:29
-<<<<<<< HEAD
 msgid ""
 "![The Gaphor main window, with numbers refering to parts of the "
 "UI.](images/getting-started-new-model.png)"
-=======
+msgstr ""
+"மாதிரி இடைமுகம் ஏற்றப்பட்டவுடன் நீங்கள் மாடலிங் இடைமுகத்தைக் காண்பீர்கள்."
+
+#: ../getting_started.md:29
 msgid "![The Gaphor main window, with numbers refering to parts of the UI.](images/getting-started-new-model.png)"
->>>>>>> cbe88626
 msgstr ""
 "![UI இன் பகுதிகளைக் குறிக்கும் எண்களைக் கொண்ட காஃபோர் முதன்மை சாளரம்.](images/getting-"
 "started-new-model.png)"
@@ -3050,13 +3035,8 @@
 "<kbd>Ctrl</kbd>+<kbd>v</kbd> does a \"shallow\" paste. "
 "<kbd>Ctrl</kbd>+<kbd>Shift</kbd>+<kbd>v</kbd> does a \"deep\" paste."
 msgstr ""
-<<<<<<< HEAD
 "<kbd>கட்டுப்பாடு</kbd>+<kbd>வி</kbd> \"ஆழமற்ற\" ஒட்டு செய்கிறது. <kbd> "
 "கட்டுப்பாடு </kbd>+<kbd>உயர்த்து</kbd>+<kbd>வி</kbd> \"ஆழமான\" ஒட்டு செய்கிறது."
-=======
-"<kbd> கட்டுப்பாடு </kbd>+<kbd> வி </kbd> \"ஆழமற்ற\" ஒட்டு செய்கிறது. <kbd> "
-"கட்டுப்பாடு </kbd>+<kbd> உயர்த்து </kbd>+<kbd> வி </kbd> \"ஆழமான\" ஒட்டு செய்கிறது."
->>>>>>> cbe88626
 
 #: ../getting_started.md:136
 msgid "Undo and Redo"
@@ -3332,7 +3312,6 @@
 msgstr "க்னோம் பில்டர்"
 
 #: ../linux.md:20
-<<<<<<< HEAD
 msgid ""
 "Open [GNOME Builder](https://flathub.org/apps/details/org.gnome.Builder) "
 "43 or newer, [clone the repository](https://help.github.com/en/github"
@@ -3340,12 +3319,7 @@
 " if the _Build Profile_ is set to `org.gaphor.Gaphor.json`. If so, hit "
 "the _Run_ button to start the application."
 msgstr ""
-"[க்னோம் பில்டர்](https://flathub.org/apps/details/org.gnome.builder) 43 திற "
-=======
-msgid "Open [GNOME Builder](https://flathub.org/apps/details/org.gnome.Builder) 43 or newer, [clone the repository](https://help.github.com/en/github/creating-cloning-and-archiving-repositories/cloning-a-repository). Check if the _Build Profile_ is set to `org.gaphor.Gaphor.json`. If so, hit the _Run_ button to start the application."
-msgstr ""
-"[க்னோம் பில்டர்] (https://flathub.org/apps/details/org.gnome.builder) 43 திற "
->>>>>>> cbe88626
+"[க்னோம் பில்டர்] (https://flathub.org/apps/details/org.gnome.Builder) 43 திற "
 "அல்லது புதியது, [களஞ்சியத்தை நகலி](https://help.github.com/en/github/"
 "creating-cloning-and-archiving-repositories/cloning-a-repository). _Build "
 "Profile_, `org.gaphor.gaphor.json` என அமைக்கப்பட்டுள்ளதா என்று சரிபார்க்கவும். "
@@ -3686,13 +3660,7 @@
 "."
 
 #: ../merge_conflicts.md:15
-<<<<<<< HEAD
-msgid ""
-"![A dialog showing options on how to deal with a merge conflict.](images"
-"/merge-dialog.png)"
-=======
 msgid "![A dialog showing options on how to deal with a merge conflict.](images/merge-dialog.png)"
->>>>>>> cbe88626
 msgstr ""
 "![இணைப்பு மோதலை எவ்வாறு கையாள்வது என்பது குறித்த விருப்பங்களைக் காட்டும் உரையாடல்.]("
 "images/merge-dialog.png)"
@@ -3732,13 +3700,7 @@
 "எடிட்டரை மாற்றுகிறது."
 
 #: ../merge_conflicts.md:26
-<<<<<<< HEAD
-msgid ""
-"![The Gaphor main window, showing the merge editor on the right.](images"
-"/merge-conflict-window.png)"
-=======
 msgid "![The Gaphor main window, showing the merge editor on the right.](images/merge-conflict-window.png)"
->>>>>>> cbe88626
 msgstr ""
 "![வலது புறத்தில் இணைப்பு திருத்தியைக் காட்டும் காஃபோர் முதன்மை சாளரம்.](images/merge-"
 "conflict-window.png)"
@@ -6314,16 +6276,12 @@
 " அமைப்பைக் கையாளவும் தனி சேவைகளைப் பயன்படுத்துகிறோம்."
 
 #: ../service_oriented.md:8
-<<<<<<< HEAD
 msgid ""
 "We define services as entry points in the `pyproject.toml`. With entry "
 "points, applications can register functionality for specific purposes. We"
 " also group entry points in to *entry point groups*. For example, we use "
 "the console_scripts entry point group to start an application from the "
 "command line."
-=======
-msgid "We define services as entry points in the `pyproject.toml`. With entry points, applications can register functionality for specific purposes. We also group entry points in to *entry point groups*. For example, we use the console_scripts entry point group to start an application from the command line."
->>>>>>> cbe88626
 msgstr ""
 "`Pyproject.toml` இல் உள்ள நுழைவு புள்ளிகளாகச் சேவைகளை வரையறுக்கிறோம். நுழைவு "
 "புள்ளிகளுடன், பயன்பாடுகள் குறிப்பிட்ட நோக்கங்களுக்காகச் செயல்பாட்டைப் பதிவு செய்யலாம். "
@@ -6795,11 +6753,7 @@
 "![The Gaphor main window showing a stereotype usage example.](images"
 "/stereotype-usage.png)"
 msgstr ""
-<<<<<<< HEAD
-"![ஒரு ச்டீரியோடைப் பயன்பாட்டு உதாரணத்தைக் காட்டும் காஃபர் முதன்மையான சாளரம்.](images/"
-=======
-"! [ஒரு ச்டீரியோடைப் பயன்பாட்டு உதாரணத்தைக் காட்டும் காஃபர் முதன்மையான சாளரம்.] (images/"
->>>>>>> cbe88626
+"![ஒரு ச்டீரியோடைப் பயன்பாட்டு உதாரணத்தைக் காட்டும் காஃபர் முதன்மையான சாளரம்.] (images/"
 "stereotype-usage.png)"
 
 #: ../stereotypes.md:38
@@ -7629,11 +7583,7 @@
 "US/docs/Web/CSS/Using_CSS_custom_properties) in your style sheets."
 msgstr ""
 "உங்கள் பாணியிலான தாள்களில் நீங்கள் [CSS மாறிகள்](https://developer.mozilla.org/en-us/"
-<<<<<<< HEAD
 "docs/docs/Web/CSS/Using_CSS_custom_properties) ஐப் பயன்படுத்தலாம்."
-=======
-"docs/docs/web/css/using_css_custom_properties) ஐப் பயன்படுத்தலாம்."
->>>>>>> cbe88626
 
 #: ../style_sheets.md:229
 msgid ""
